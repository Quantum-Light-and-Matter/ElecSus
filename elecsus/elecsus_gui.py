# Copyright 2014 M. A. Zentile, J. Keaveney, L. Weller, D. Whiting,
# C. S. Adams and I. G. Hughes.

# Licensed under the Apache License, Version 2.0 (the "License");
# you may not use this file except in compliance with the License.
# You may obtain a copy of the License at

#     http://www.apache.org/licenses/LICENSE-2.0

# Unless required by applicable law or agreed to in writing, software
# distributed under the License is distributed on an "AS IS" BASIS,
# WITHOUT WARRANTIES OR CONDITIONS OF ANY KIND, either express or implied.
# See the License for the specific language governing permissions and
# limitations under the License.
"""

ElecSus GUI

v3.0.7 (2019-10-22)
	-- Large speed improvement for electric field calculations.
	-- Fixed bug to allow data saving in python 3.
	-- Bug with relative paths fixed.
	-- Reduced number of initial points in RR fitting routine.
	-- Fixed compatibility issue with matplotlib versions > 3.
	-- Fixed the fitting test modules

v3.0.6 (2018-04-12)
	--	Bug in the data processing module (libs/data_proc.py) fixed
	-- Minor change to color cycler to support new version of matplotlib (v2.2)
	
v3.0.5 (2018-02-27)
	--	 Bug fix with some menu items not working properly
	
v3.0.4 (2018-02-19)
	-- Support for python 3.x added (maintains compatibility with python 2.7)
	
v3.0.3 (2017-12-06)
	-- Minor fixes to GUI for file input/output not working properly and an error that stopped fitting working

v3.0.2 (2017-11-14)
	-- Minor fix: changed a wx.OPEN to wx.FD_OPEN that affected newer versions of wx FileDialogs not opening properly

v3.0.1 (2017-09-25)
	-- Fix missing square-root in solve_dielectric.py
	-- Implement proper fine-structure constants properly for all alkalis
	
v3.0.0 (2017-08-18)
	-- MAJOR OVERHAUL to add many new program features and streamline a lot of others. This, unfortunately but
	necessarily, makes version 3 incompatible with previous versions. The changes are detailed below.
	The phyics are discussed in the new paper, a pre-print can be found at https://arxiv.org/abs/1708.05305
	
	-- First major change is to allow direct propagation of electric fields through the medium, which can enable
	simulating, for example: magnetic field gradients; polarising optical elements; birefringence or other
	optical imperfections. The consequence of this change is that polarisation is now defined in terms of the cartesian
	components of electric field and the phase difference between them, rather than the somewhat opaque notation
	in previous versions.
	
	-- Second major change is to allow arbitrary angles between the magnetic field axis and the light propagation
	axis (in 3D). This allows for a much broader set of physics to be investigated, since it removes a large
	constraint of previous versions. At zero degrees between the two fields we recover the standard Faraday geometry
	of previous ElecSus versions. At 90 degrees, we have the Voigt geometry (which also has analytic solutions,
	so is fast to run). We can also calculate for any angle, but BE WARNED, this is very computationally intensive,
	since the solutions for propagation are no longer analytic and must be calculated for each detuning point
	separately (with a corresponding slow-down in performance, typically of around a factor of 1000!).
	
	-- Finally, the fitting routines have been completely rewritten to use parameter dictionaries. We now utilise
	the lmfit module (https://lmfit.github.io/lmfit-py/). Performance is broadly similar (since lmfit also runs over
	the top of scipy.optimize modules), but there are many advantages of this model: Firstly, all parameters can now
	be selected to vary during a fit or be held constant, and bounds for these parameters can be given to prevent
	unphysical values from being returned. In addition, the differential_evolution solver is now availablle, which
	is very efficient at finding the global minimum for multi-parameter fits (we leave in random_restat and
	simulated_annealing for now, though these might disappear in future versions as it appears differential_evolution
	is better in all tested cases so far...).
	
	-- Other changes include better code documentation and minor bug fixes in many places.

	
v2.2.0 (2016-02-10)
	-- GUI version number and ElecSus version number are now the same
	-- Since Enthought Canopy now ships with wxPython version 3.0, GUI has been
		updated to work with this version of wxPython. All previous functionality should 
		remain the same, but a few things have changed:
			-- Theory/Fit plot selections are no longer Transient Popups - they are now Dialog Boxes
			-- Default plot scaling may look a bit odd when viewing on small resolution monitors -
				not sure what the real fix for this is, but as a workaround, resizing the GUI window
				should fix this
	-- Added ability to use experimental detuning axis on theory curve, 
		for direct comparison when outputting data (Menu > Edit > Use Experimental Detuning Axis)
	-- Added ability to turn off automatic scaling of axes (Menu > View > Autoscale)
	-- Fixed an issue where save files would not save correctly after performing a fit
	-- Minor fix for an issue where starting from the python interpreter would not exit properly on clicking the 'X'
	-- Corrected some incorrect tooltips
	-- Added show_versions() method, which shows the currently used version numbers of 
		modules important to running this program
		
v1.0.1 (2015-10-23)
	-- minor bug fix where the plot selection popups would not display the Phi plots
v1.0.0 (2015-09-03)


A GUI based on wxpython for ElecSus, intended to augment/replace the 
runcard method of calling ElecSus.

See https://arxiv.org/abs/1708.05305 for the publication and more details on the physics of ElecSus.

Requirements:
	python, matplotlib, numpy, scipy
	versions unknown, 
	
	tested on:
	Windows 8.1, Windows 10
		python 2.7 - 64-bit
		python 3.6 - 64-bit
		wxpython 2.8, wxpython 3.0, wxpython 4.0
		matplotlib 1.4.3, 1.5.1
		numpy 1.9.2
		scipy 0.15.1, 0.16.1
		lmfit 0.9.5
	
	Currently installed version numbers can be shown by running the show_versions() method in this module
	
	Requires
	--------
	
	wxpython version >2.8
		In newer versions, there are bugs with either matplotlib or wxpython that cause figures 
		not to fill the entire panel - a temporary solution is to resize the panel.
		
	
LICENSE info: APACHE version 2

Mark Zentile, James Keaveney and co-authors
2017/8/9
"""
# py 2.7 compatibility
from __future__ import (division, print_function, absolute_import)

<<<<<<< HEAD
__version__ = '3.1.0'

# !/usr/bin/env python
=======
__version__ = '3.0.7'

#!/usr/bin/env python
>>>>>>> 10480218
import matplotlib

matplotlib.use('WxAgg')
#import pylab

#pylab.ioff()  # set interactive mode off

import os
import sys
import csv
import time
import pickle as pickle

import numpy as np
import scipy as sp
import matplotlib.pylab as plt
import matplotlib as mpl

import multiprocessing as mproc
import psutil  ## future - to use lower priority for fitting

# use relative file paths
elecsus_dir = os.path.dirname(__file__)

# most important import - if wx doesn't work, the gui doesn't work!
try:
    import wx
except ImportError:
    print("wxPython cannot be imported")
    print("wxPython >=2.8 needs to be installed for this program to work! \n\
	It is not currently possible to install this automatically through pip/easy_install.\n")
    if os.name == 'posix':
        print("For Ubuntu/Debian, wxPython is not supported in Enthought Canopy.\n\
		Instead, use the system python distribution (/usr/bin/python) and install through apt:\n\n\
		>   (sudo) apt-get install python-wxgtk2.8 python-wxtools wx2.8-i18n libwxgtk2.8-dev libgtk2.0-dev")
    else:
        print("For Windows, recommended install is using Enthought Canopy")
    raise ImportError

# EXPERIMENTAL - advanced user interface
if 'phoenix' in wx.PlatformInfo:
    import wx.lib.agw.aui as aui
else:
    import wx.aui as aui

# Import lots of other wx stuff
wx.Log.SetLogLevel(0)  # Ignore warnings
import wx.lib.scrolledpanel as scrolled
from wx.lib.agw.floatspin import FloatSpin, EVT_FLOATSPIN
from wx.lib.popupctl import PopupControl
# Matplotlib/wx integration
from matplotlib.backends.backend_wxagg import FigureCanvasWxAgg, NavigationToolbar2WxAgg as Toolbar
# define a new event type which will be triggered when fitting is completed
import wx.lib.newevent

FitCompleteEvent, EVT_FIT_COMPLETE = wx.lib.newevent.NewEvent()

## fits run in a separate thread so the GUI isn't blocked
import threading

# import elecsus modules
from elecsus.elecsus_methods import calculate, fit_data
from elecsus.libs import NOTICE
from elecsus.libs import data_proc
from elecsus.libs.durhamcolours import *
from elecsus.libs.durhamcolours import cols as durhamcols
from elecsus.libs import polarisation_animation_mpl as pol_ani

# fitting
try:
    import lmfit as lm
except:
    print('WARNING - LMfit could not be imported -fitting experimental data will not work!')

# replace default matplotlib text and color sequence with durham colours
from matplotlib import rc

# replace default matplotlib text and color sequence with durham colours
plt.rc('font', **{'family': 'Serif', 'serif': ['Times New Roman']})
params = {'axes.labelsize': 14, 'xtick.labelsize': 13, 'ytick.labelsize': 13, 'legend.fontsize': 12,
          'mathtext.fontset': 'cm', 'mathtext.rm': 'serif'}
plt.rcParams.update(params)
rc('text', usetex=False)
rc('font', **{'family': 'serif', 'size': 14})
rc('lines', linewidth=2)
from cycler import cycler

rc('axes', prop_cycle=(cycler('color', durhamcols)))

# preamble.py includes tooltip text, default values, labels...
from libs.preamble import *


def show_versions():
    """ Shows installed version numbers """
    print('Packages required for GUI: (this displays currently installed version numbers)')
    print('\tElecSus: ', __version__)
    print('\tWxPython: ', wx.__version__)
    print('\tNumpy: ', np.__version__)
    print('\tMatplotlib: ', mpl.__version__)
    print('Required for fitting (in addition to above):')
    print('\tScipy: ', sp.__version__)
    print('\tPSUtil: ', psutil.__version__)
    print('\tLMfit: ', lm.__version__)


class PlotSelectionPopUp(wx.PopupTransientWindow):
    """ Popup box to handle which plots are displayed. """

    def __init__(self, parent, style, mainwin, plottype):
        wx.PopupTransientWindow.__init__(self, parent, style)

        self.mainwin = mainwin
        self.plottype = plottype

        win = wx.Panel(self)  # ,wx.ID_ANY,pos=(0,0),size=(180,200),style=0)

        self.selection = wx.CheckListBox(win, wx.ID_ANY, choices=OutputPlotTypes, size=(150, -1))  # ,pos=(0,0))
        # self.win.Bind(wx.EVT_CHECKLISTBOX, self.OnTicked, self.selection)
        self.selection.Bind(wx.EVT_CHECKLISTBOX, self.OnTicked)

        if plottype == 'Theory':
            display_curves = self.mainwin.display_theory_curves
        else:
            display_curves = self.mainwin.display_expt_curves

        checked_items = []
        for i in range(len(display_curves)):
            if display_curves[i]:
                checked_items.append(i)
        self.selection.SetChecked(checked_items)

        self.SetSize(self.selection.GetSize() + (10, 10))
        self.SetMinSize(self.selection.GetSize() + (10, 10))

        popup_sizer = wx.BoxSizer(wx.VERTICAL)
        popup_sizer.Add(self.selection, 0, wx.ALL, 7)

        win.SetSizer(popup_sizer)
        popup_sizer.Fit(win)
        self.Layout()

    def OnDismiss(self):
        """
		Action to perform when the popup loses focus and is closed.

		Gets the tick box values, updates the main plot and changes
		the menu items to match the popup box
		"""
        # re=plot the figure
        # self.OnTicked(1)

        # self.mainwin.Refresh()

        self.Dismiss()

    def OnTicked(self, event):
        """
		Action to perform when tick boxes are ticked

		Gets the tick box values, updates the main plot and changes
		the menu items to match the popup box
		"""
        # print 'Ticked Event'

        if self.plottype == 'Theory':
            items = self.selection.GetChecked()
            self.mainwin.display_theory_curves = [False] * 9
            for menuitem in self.mainwin.showTplotsSubMenu.GetMenuItems():
                menuitem.Check(False)
            for item in items:
                self.mainwin.display_theory_curves[item] = True
                self.mainwin.showTplotsSubMenu.GetMenuItems()[item].Check(True)
            print(self.mainwin.display_theory_curves)
        elif self.plottype == 'Fit':
            items = self.selection.GetChecked()
            self.mainwin.display_expt_curves = [False] * 9
            for menuitem in self.mainwin.showEplotsSubMenu.GetMenuItems():
                menuitem.Check(False)
            for item in items:
                self.mainwin.display_expt_curves[item] = True
            self.mainwin.showEplotsSubMenu.GetMenuItems()[item].Check(True)
            print(self.mainwin.display_expt_curves)

        self.mainwin.OnCreateAxes(self.mainwin.figs[0], self.mainwin.canvases[0])


class PlotSelectionDialog(wx.Dialog):
    """ Popup box to handle which plots are displayed. """

    def __init__(self, parent, mainwin, title, plottype, pos):
        wx.Dialog.__init__(self, parent, wx.ID_ANY, title, size=(400, 600), pos=pos)

        self.mainwin = mainwin
        self.plottype = plottype

        win = wx.Panel(self)  # ,wx.ID_ANY,pos=(0,0),size=(180,200),style=0)

        self.selection = wx.CheckListBox(win, wx.ID_ANY, choices=OutputPlotTypes, size=(120, -1))  # ,pos=(0,0))
        # self.win.Bind(wx.EVT_CHECKLISTBOX, self.OnTicked, self.selection)
        self.selection.Bind(wx.EVT_CHECKLISTBOX, self.OnTicked)

        if plottype == 'Theory':
            display_curves = self.mainwin.display_theory_curves
        else:
            display_curves = self.mainwin.display_expt_curves

        checked_items = []
        for i in range(len(display_curves)):
            if display_curves[i]:
                checked_items.append(i)

        self.selection.SetChecked(checked_items)
        # self.okbtn = wx.Button(self.win,wx.ID_OK,size=(120,BtnSize))
        # self.Bind(wx.EVT_BUTTON, self.OnOK, self.okbtn)

        self.SetSize(self.selection.GetSize() + (50, 50))
        self.SetMinSize(self.selection.GetSize() + (50, 50))

        popup_sizer = wx.BoxSizer(wx.VERTICAL)
        popup_sizer.Add(self.selection, 0, wx.EXPAND | wx.ALL, 7)
        # popup_sizer.Add((-1,5),1,wx.EXPAND)
        # popup_sizer.Add(self.okbtn,0,wx.EXPAND)

        # sz = popup_sizer.GetBestSize()
        # self.win.SetSize((sz.width+20, sz.height+20))

        self.SetSizer(popup_sizer)
        wx.CallAfter(self.Refresh)

    def OnTicked(self, event):
        """
		Action to perform when tick boxes are ticked

		Gets the tick box values, updates the main plot and changes
		the menu items to match the popup box
		"""
        print('Ticked Event')

        if self.plottype == 'Theory':
            items = self.selection.GetChecked()
            self.mainwin.display_theory_curves = [False] * 9
            # for menuitem in self.mainwin.showTplotsSubMenu.GetMenuItems():
            #	menuitem.Check(False)
            for item in items:
                self.mainwin.display_theory_curves[item] = True
            # self.mainwin.showTplotsSubMenu.GetMenuItems()[item].Check(True)
            print(self.mainwin.display_theory_curves)
        elif self.plottype == 'Fit':
            items = self.selection.GetChecked()
            self.mainwin.display_expt_curves = [False] * 9
            # for menuitem in self.mainwin.showEplotsSubMenu.GetMenuItems():
            #	menuitem.Check(False)
            for item in items:
                self.mainwin.display_expt_curves[item] = True
            # self.mainwin.showEplotsSubMenu.GetMenuItems()[item].Check(True)
            print(self.mainwin.display_expt_curves)

        self.mainwin.OnCreateAxes(self.mainwin.figs[0], self.mainwin.canvases[0])


class FittingThread(threading.Thread):
    """
	Fitting takes quite a bit of system resources, so we run the fit in another thread (and the processes spawned are low priority),
	leaving the GUI active in the meantime. When the fitting completes, this thread triggers an event in the
	GUI that then completes the rest of the fitting routine - i.e. updates the plot, writes text ... etc

	child class of the main threading.Thread class
	"""

    def __init__(self, parent):
        threading.Thread.__init__(self)

        self.mainwin = parent

    # self.start() ## this calls the run() method - called from the GUI

    def run(self):
        """ Run fitting thread - called by <>.start() method """

        # mainwin is the top-level window (the ElecSus_GUI_Frame instance)
        mainwin = self.mainwin

        ## crop x and y arrays sent to fit_data() method, based on fit_bounds (if it's not [None, None])
        if None in mainwin.detuning_fit_bounds:
            # use full arrays if fit bounds not specified (default)
            x_array, y_array = mainwin.x_fit_array, mainwin.y_fit_array
        else:
            ## crop data to specified range

            # create aliases for ease
            fb = mainwin.detuning_fit_bounds
            xfa = mainwin.x_fit_array
            yfa = mainwin.y_fit_array
            #
            y_array = yfa[(xfa > fb[0]) & (xfa < fb[1])]
            x_array = xfa[(xfa > fb[0]) & (xfa < fb[1])]

            fb, xfa, yfa = None, None, None

        print('Fitting data in the detuning range (GHz):  ', x_array[0], ' to ', x_array[-1])
        mainwin.FitInformation.write(
            'Fitting in the detuning range (GHz):  ' + str(x_array[0]) + ' to ' + str(x_array[-1]))
        mainwin.FitInformation.write('\n\n')

        # Check fit algorithms are ok
        if mainwin.fit_algorithm == 'Marquardt-Levenberg':
            fa = 'ML'
        elif mainwin.fit_algorithm == 'Random-Restart':
            fa = 'RR'
        elif mainwin.fit_algorithm == 'Simulated Annealing':
            fa = 'SA'
        elif mainwin.fit_algorithm == 'Differential Evolution':
            fa = 'DE'
        else:
            print("!! Fitting error - fit algorithm not defined")
            raise

        # rename data_type if S0:
        if mainwin.fit_datatype == 'Transmission (S0)':
            dt = 'S0'
        else:
            dt = mainwin.fit_datatype

        mainwin.opt_params, mainwin.rms, mainwin.fit_result = fit_data((x_array * 1e3, y_array), \
                                                                       mainwin.params_dict, \
                                                                       mainwin.params_dict_bools,
                                                                       p_dict_bounds=mainwin.params_dict_bounds, \
                                                                       data_type=dt, fit_algorithm=fa)  # ,\
        # **mainwin.advanced_fitoptions)

        # post an event to the main panel to run the OnFitComplete() method
        evt = FitCompleteEvent()
        wx.PostEvent(mainwin, evt)
    ## alternately, could use wx.CallAfter here ...


class ProgressThread(threading.Thread):
    """ update the progress bar continually to show user something is happening ..."""

    def __init__(self, parent):
        """ Create the thread """
        threading.Thread.__init__(self)
        self.mainwin = parent
        self.pb = parent.fitting_dlg  # .pb

    def run(self):
        """ Action to run when .start() method is called """
        while self.mainwin.already_fitting:
            for i in range(100):
                if not self.mainwin.already_fitting: break
                # print i,' ',
                # wx.CallAfter(self.pb.SetValue,i)
                wx.CallAfter(self.pb.Update, i)
                time.sleep(0.1)
        print('Quitting progress bar update')


class OptionsPanel(scrolled.ScrolledPanel):
    def __init__(self, parent, mainwin, size, paneltype):
        """
		Panel which holds most of the control elements in this program.
		Most of the options are the same for theory and fitting, but there are some differences.
		Hence, the same panel class with an argument 'paneltype' which will set what is displayed.

		This ScrolledPanel class will automatically add horizontal and vertical scroll bars when required, and dynamically turns them on and off as window is resized. Neat!

		##
		Note - this class has got a bit messy in it's old age, and could do with a rewrite to make it more clear!
		Another one for the To-Do list...
		##

		# 'mainwin' is the main application frame so we can bind buttons to actions in the main frame
		# [ it's the parent (frame) of the parent (tab notebook) of the options panel (self) ]

		"""

        self.mainwin = mainwin

        scrolled.ScrolledPanel.__init__(self, parent)

        self.paneltype = paneltype

        self.all_floatspin_inputs = []

        # Fitting only:
        if self.paneltype == 'Fit':
            # Import data from csv

            # Booleans (check boxes) for fitting
            self.main_paramlist_bools = \
                [wx.CheckBox(self, label='') for parameter in main_parameterlist]
            self.magnet_paramlist_bools = \
                [wx.CheckBox(self, label='') for parameter in magnet_parameterlist]

            for box in self.main_paramlist_bools + self.magnet_paramlist_bools:
                self.Bind(wx.EVT_CHECKBOX, self.OnFloatTicked, box)

            self.main_paramlist_usebounds = \
                [wx.CheckBox(self, label='') for parameter in main_parameterlist]
            self.magnet_paramlist_usebounds = \
                [wx.CheckBox(self, label='') for parameter in magnet_parameterlist]
            for boundsbox in self.main_paramlist_usebounds + self.magnet_paramlist_usebounds:
                self.Bind(wx.EVT_CHECKBOX, self.OnBoundsTicked, boundsbox)

            # Fitting algorithm selection
            # ties in with menu items
            self.fit_types = [wx.RadioButton(self, label="Marquardt-Levenberg", style=wx.RB_GROUP), \
                              wx.RadioButton(self, label="Random-Restart"), \
                              wx.RadioButton(self, label="Simulated Annealing"),
                              wx.RadioButton(self, label="Differential Evolution")]

            for fit_type, tt in zip(self.fit_types, fit_algorithm_tooltips):
                self.Bind(wx.EVT_RADIOBUTTON, mainwin.OnFitTypeChangePanel, fit_type)
                fit_type.SetToolTip(wx.ToolTip(tt))

            # Run Fit Button
            # RunFitButton = wx.Button(self,wx.ID_ANY, 'Run Fit', size=(140,1.5*BtnSize))
            # self.Bind(wx.EVT_BUTTON, mainwin.OnFitButton, RunFitButton)

            # Bounds - min/max boxes
            self.main_paramlist_mins = [FloatSpin(self, value=str(defval), increment=definc, size=(60, -1), digits=3)
                                        for defval, definc in
                                        zip(main_paramlist_mindefaults, defaultvals_main_increments)]
            self.main_paramlist_maxs = [FloatSpin(self, value=str(defval), increment=definc, size=(60, -1), digits=3)
                                        for defval, definc in
                                        zip(main_paramlist_maxdefaults, defaultvals_main_increments)]
            self.magnet_paramlist_mins = [FloatSpin(self, value=str(defval), increment=definc, size=(60, -1), digits=3)
                                          for defval, definc in
                                          zip(magnet_paramlist_mindefaults, defaultvals_magnet_increments)]
            self.magnet_paramlist_maxs = [FloatSpin(self, value=str(defval), increment=definc, size=(60, -1), digits=3)
                                          for defval, definc in
                                          zip(magnet_paramlist_maxdefaults, defaultvals_magnet_increments)]
            # self.polarisation_paramlist_mins = [ FloatSpin(self,value=str(defval),increment=definc,size=(80,-1),digits=3) for defval,definc in zip(detuning_defaults,detuning_increments) ]
            # self.polarisation_paramlist_maxs = [ FloatSpin(self,value=str(defval),increment=definc,size=(80,-1),digits=3) for defval,definc in zip(detuning_defaults,detuning_increments) ]

            self.fit_polarisation_checkbox = wx.CheckBox(self, label='Fit Polarisation?')
            self.fit_polarisation_checkbox.SetToolTip(wx.ToolTip(fit_polarisation_tooltip))
            self.constrain_linear_checkbox = wx.CheckBox(self, label='Constrain Linear?')
            self.constrain_linear_checkbox.SetToolTip(wx.ToolTip(constrain_polarisation_tooltip))
            self.Bind(wx.EVT_CHECKBOX, self.OnConstrainLinear, self.constrain_linear_checkbox)


        # Theory only:
        elif self.paneltype == 'Theory':
            # Detuning range selection
            Detuning_Labels = [wx.StaticText(self, wx.ID_ANY, lab) for lab in
                               ["Start [GHz]", "Stop [GHz]", "No. of points"]]
            self.DetuningCtrl = [FloatSpin(self, value=str(defval), increment=definc, size=(70, -1), digits=3) for
                                 defval, definc in zip(detuning_defaults, detuning_increments)]
            for ctrl in Detuning_Labels:
                ctrl.SetToolTip(wx.ToolTip(parameter_adjust_tooltip))
            for ctrl in self.DetuningCtrl:
                self.all_floatspin_inputs.append(ctrl)

            self.main_paramlist_bools = [0] * len(main_parameterlist)
            self.main_paramlist_usebounds = [0] * len(main_parameterlist)
            self.main_paramlist_mins = [0] * len(main_parameterlist)
            self.main_paramlist_maxs = [0] * len(main_parameterlist)
            self.magnet_paramlist_bools = [0] * len(magnet_parameterlist)
            self.magnet_paramlist_usebounds = [0] * len(magnet_parameterlist)
            self.magnet_paramlist_mins = [0] * len(magnet_parameterlist)
            self.magnet_paramlist_maxs = [0] * len(magnet_parameterlist)

        ## FIXED PARAMETERS
        fixed_paramlist_labels = [wx.StaticText(self, wx.ID_ANY, fixed_param) for
                                  fixed_param in fixed_parameterlist]
        # Add tooltips describing each parameter
        for label, tt in zip(fixed_paramlist_labels, fixed_parameter_tooltips):
            label.SetToolTip(wx.ToolTip(tt))
        # Add Combo Boxes + Check Box
        self.fixed_paramlist_inputs = [ \
            wx.ComboBox(self, wx.ID_ANY, choices=element_list, style=wx.CB_READONLY, size=(70, -1)), \
            wx.ComboBox(self, wx.ID_ANY, choices=D_line_list, style=wx.CB_READONLY, size=(70, -1)), \
            wx.CheckBox(self, label="")]
        self.fixed_paramlist_inputs[0].SetSelection(2)  # default selections
        self.fixed_paramlist_inputs[1].SetSelection(1)
        self.fixed_paramlist_inputs[2].SetValue(True)

        self.Bind(wx.EVT_COMBOBOX, self.OnElementSelect, self.fixed_paramlist_inputs[0])

        ## MAIN PARAMETERS
        # create list of parameters - labels and spin-control boxes
        main_paramlist_labels = [wx.StaticText(self, wx.ID_ANY, fit_param + unit) for fit_param, unit in zip(
            main_parameterlist, mainunits_parameterlist)]
        # Tooltips
        for label, tt in zip(main_paramlist_labels, main_parameter_tooltips):
            label.SetToolTip(wx.ToolTip(tt + parameter_adjust_tooltip))
        # Input boxes
        self.main_paramlist_inputs = [ \
            FloatSpin(self, value=str(defval), increment=definc, size=(70, -1), digits=3) for defval, definc in
            zip(defaultvals_main_parameterlist, defaultvals_main_increments)]
        for item in self.main_paramlist_inputs:
            self.all_floatspin_inputs.append(item)
        # Don't need to bind SpinCtrl/ComboBox inputs to actions - the values are
        # read whenever 'Compute' or 'Fit' buttons are pressed

        ### Layout panel in sizers

        # main sizer for the panel
        panel_sizer = wx.BoxSizer(wx.VERTICAL)

        panel_sizer.Add((-1, 10), 0, wx.EXPAND)
        label_sizer = wx.BoxSizer(wx.HORIZONTAL)
        label_sizer.Add((10, -1), 0, wx.EXPAND)
        elem_label = wx.StaticText(self, wx.ID_ANY, "Select element and D-line")
        font = wx.Font(12, wx.DEFAULT, wx.NORMAL, wx.NORMAL)
        elem_label.SetFont(font)
        label_sizer.Add(elem_label)
        label_sizer.Add((10, -1), 1, wx.EXPAND)
        panel_sizer.Add(label_sizer)
        panel_sizer.Add((-1, 10), 0, wx.EXPAND)
        # Add common elements first:

        for label, input in zip(fixed_paramlist_labels, self.fixed_paramlist_inputs):
            hor_sizer = wx.BoxSizer(wx.HORIZONTAL)
            hor_sizer.Add((30, -1), 0, wx.EXPAND)
            hor_sizer.Add(label, 0, wx.ALIGN_CENTER_VERTICAL)
            hor_sizer.Add((20, -1), 1, wx.EXPAND)
            hor_sizer.Add(input, 0, wx.ALIGN_CENTER_VERTICAL)
            hor_sizer.Add((10, -1), 0, wx.EXPAND)

            panel_sizer.Add(hor_sizer, 0, wx.EXPAND)
            panel_sizer.Add((-1, 3), 0, wx.EXPAND)

        # vertical space
        panel_sizer.Add((-1, 10), 0, wx.EXPAND)
        label_sizer = wx.BoxSizer(wx.HORIZONTAL)
        label_sizer.Add((10, -1), 0, wx.EXPAND)
        parameter_label_text = 'Main parameters'
        mainparamlabeltextbox = wx.StaticText(self, wx.ID_ANY, parameter_label_text)
        font = wx.Font(12, wx.DEFAULT, wx.NORMAL, wx.NORMAL)
        mainparamlabeltextbox.SetFont(font)
        label_sizer.Add(mainparamlabeltextbox, 0, wx.EXPAND)
        label_sizer.Add((10, -1), 1, wx.EXPAND)
        if self.paneltype == 'Fit':
            floatlabel = wx.StaticText(self, wx.ID_ANY, 'Initial Value')
            label_sizer.Add(floatlabel, 0, wx.ALIGN_BOTTOM)
            label_sizer.Add((10, -1), 0, wx.EXPAND)
            floatlabel = wx.StaticText(self, wx.ID_ANY, 'Float?')
            label_sizer.Add(floatlabel, 0, wx.ALIGN_BOTTOM)
            label_sizer.Add((8, -1), 0, wx.EXPAND)
            boundslabel = wx.StaticText(self, wx.ID_ANY, 'Bounds?')
            label_sizer.Add(boundslabel, 0, wx.ALIGN_BOTTOM)
            label_sizer.Add((10, -1), 0, wx.EXPAND)
            minmaxlabel = wx.StaticText(self, wx.ID_ANY, 'Min Value')
            label_sizer.Add(minmaxlabel, 0, wx.ALIGN_BOTTOM)
            label_sizer.Add((13, -1), 0, wx.EXPAND)
            minmaxlabel = wx.StaticText(self, wx.ID_ANY, 'Max Value')
            label_sizer.Add(minmaxlabel, 0, wx.ALIGN_BOTTOM)
            label_sizer.Add((15, -1), 0, wx.EXPAND)
        panel_sizer.Add(label_sizer, 0, wx.EXPAND)
        panel_sizer.Add((-1, 10), 0, wx.EXPAND)

        for label, input, boolbox, boundsbox, minFS, maxFS in \
                zip(main_paramlist_labels, self.main_paramlist_inputs,
                    self.main_paramlist_bools, self.main_paramlist_usebounds,
                    self.main_paramlist_mins, self.main_paramlist_maxs):
            hor_sizer = wx.BoxSizer(wx.HORIZONTAL)
            hor_sizer.Add((30, -1), 0, wx.EXPAND)
            hor_sizer.Add(label, 0, wx.ALIGN_CENTER_VERTICAL)
            hor_sizer.Add((20, -1), 1, wx.EXPAND)
            hor_sizer.Add(input, 0, wx.ALIGN_CENTER_VERTICAL)
            if self.paneltype == 'Fit':
                hor_sizer.Add((20, -1), 0, wx.EXPAND)
                hor_sizer.Add(boolbox, 0, wx.ALIGN_CENTER_VERTICAL)
                hor_sizer.Add((20, -1), 0, wx.EXPAND)
                hor_sizer.Add(boundsbox, 0, wx.ALIGN_CENTER_VERTICAL)
                hor_sizer.Add((20, -1), 0, wx.EXPAND)
                hor_sizer.Add(minFS, 0, wx.ALIGN_CENTER_VERTICAL)
                hor_sizer.Add((10, -1), 0, wx.EXPAND)
                hor_sizer.Add(maxFS, 0, wx.ALIGN_CENTER_VERTICAL)
            hor_sizer.Add((10, -1), 0, wx.EXPAND)
            panel_sizer.Add(hor_sizer, 0, wx.EXPAND)
            panel_sizer.Add((-1, 3), 0, wx.EXPAND)

        ## MAGNET PARAMETERS
        # create list of magnetic parameters - labels and spin-control boxes
        magnet_paramlist_labels = [wx.StaticText(self, wx.ID_ANY, param + unit) for param, unit in zip(
            magnet_parameterlist, magnetunits_parameterlist)]
        # Add Tooltips
        for label, tt in zip(magnet_paramlist_labels, magnet_parameter_tooltips):
            label.SetToolTip(wx.ToolTip(tt + parameter_adjust_tooltip))
        # Input boxes
        self.magnet_paramlist_inputs = [ \
            FloatSpin(self, value=str(defval), increment=definc, size=(70, -1), digits=3) for defval, definc in
            zip(defaultvals_magnet_parameterlist, defaultvals_magnet_increments)]
        for item in self.magnet_paramlist_inputs:
            self.all_floatspin_inputs.append(item)

        ## Sizers
        panel_sizer.Add((-1, 10), 0, wx.EXPAND)
        label_sizer = wx.BoxSizer(wx.HORIZONTAL)
        label_sizer.Add((10, -1), 0, wx.EXPAND)
        parameter_label_text = 'Magnet parameters'
        magparamlabeltextbox = wx.StaticText(self, wx.ID_ANY, parameter_label_text)
        font = wx.Font(12, wx.DEFAULT, wx.NORMAL, wx.NORMAL)
        magparamlabeltextbox.SetFont(font)
        label_sizer.Add(magparamlabeltextbox, 0, wx.EXPAND)
        label_sizer.Add((10, -1), 1, wx.EXPAND)
        panel_sizer.Add(label_sizer, 0, wx.EXPAND)
        panel_sizer.Add((-1, 10), 0, wx.EXPAND)

        for label, input, boolbox, boundsbox, minFS, maxFS in \
                zip(magnet_paramlist_labels, self.magnet_paramlist_inputs,
                    self.magnet_paramlist_bools, self.magnet_paramlist_usebounds,
                    self.magnet_paramlist_mins, self.magnet_paramlist_maxs):
            hor_sizer = wx.BoxSizer(wx.HORIZONTAL)
            hor_sizer.Add((30, -1), 0, wx.EXPAND)
            hor_sizer.Add(label, 0, wx.ALIGN_CENTER_VERTICAL)
            hor_sizer.Add((20, -1), 1, wx.EXPAND)
            hor_sizer.Add(input, 0, wx.ALIGN_CENTER_VERTICAL)
            if self.paneltype == 'Fit':
                hor_sizer.Add((20, -1), 0, wx.EXPAND)
                hor_sizer.Add(boolbox, 0, wx.ALIGN_CENTER_VERTICAL)
                hor_sizer.Add((20, -1), 0, wx.EXPAND)
                hor_sizer.Add(boundsbox, 0, wx.ALIGN_CENTER_VERTICAL)
                hor_sizer.Add((20, -1), 0, wx.EXPAND)
                hor_sizer.Add(minFS, 0, wx.ALIGN_CENTER_VERTICAL)
                hor_sizer.Add((10, -1), 0, wx.EXPAND)
                hor_sizer.Add(maxFS, 0, wx.ALIGN_CENTER_VERTICAL)

            hor_sizer.Add((10, -1), 0, wx.EXPAND)
            panel_sizer.Add(hor_sizer, 0, wx.EXPAND)
            panel_sizer.Add((-1, 3), 0, wx.EXPAND)

        #### POLARISATION CONTROLS
        self.pol_radios = [wx.RadioButton(self, label="Linear", style=wx.RB_GROUP), \
                           wx.RadioButton(self, label="Left CP"), \
                           wx.RadioButton(self, label="Right CP"), \
                           wx.RadioButton(self, label="Elliptical")
                           ]

        for pol_radio, tt in zip(self.pol_radios, polarisation_tooltips):
            self.Bind(wx.EVT_RADIOBUTTON, self.OnPolarisationTypeChange, pol_radio)
            pol_radio.SetToolTip(wx.ToolTip(tt))

        pol_control_labels = [wx.StaticText(self, wx.ID_ANY, pol_ctrl) for
                              pol_ctrl in polarisation_controls]
        for label, tt in zip(pol_control_labels, polarisation_parameter_tooltips):
            label.SetToolTip(wx.ToolTip(tt + parameter_adjust_tooltip))

        self.pol_control_inputs = [FloatSpin(self, value=str(defval), increment=definc, size=(70, -1), digits=3) for
                                   defval, definc in zip(defaultvals_pol_parameterlist, defaultvals_pol_increments)]
        for item in self.pol_control_inputs:
            self.all_floatspin_inputs.append(item)

        self.Bind(EVT_FLOATSPIN, self.OnTheta0, self.pol_control_inputs[0])
        self.Bind(EVT_FLOATSPIN, self.OnExCtrl, self.pol_control_inputs[1])
        self.Bind(EVT_FLOATSPIN, self.OnEyCtrl, self.pol_control_inputs[2])

        visualise_btn = wx.Button(self, label='Visualise Polarisation')
        self.Bind(wx.EVT_BUTTON, self.OnVisualisePol, visualise_btn)

        # initially, all but the first input are disabled
        for ctrl in self.pol_control_inputs[1:]:
            ctrl.Disable()

        if self.paneltype == 'Fit':
            pol_sizerFit = wx.BoxSizer(wx.VERTICAL)
            pol_sizerFit.Add((-1, 10), 1, wx.EXPAND)
            pol_sizerFit.Add(self.fit_polarisation_checkbox, 0, wx.EXPAND)
            pol_sizerFit.Add((-1, 10), 0, wx.EXPAND)
            pol_sizerFit.Add(self.constrain_linear_checkbox, 0, wx.EXPAND)
            pol_sizerFit.Add((-1, 10), 1, wx.EXPAND)

        ## Sizers
        panel_sizer.Add((-1, 10), 0, wx.EXPAND)
        label_sizer = wx.BoxSizer(wx.HORIZONTAL)
        label_sizer.Add((10, -1), 0, wx.EXPAND)
        parameter_label_text = 'Polarisation Parameters'
        polparamlabeltextbox = wx.StaticText(self, wx.ID_ANY, parameter_label_text)
        font = wx.Font(12, wx.DEFAULT, wx.NORMAL, wx.NORMAL)
        polparamlabeltextbox.SetFont(font)
        label_sizer.Add(polparamlabeltextbox, 0, wx.EXPAND)
        label_sizer.Add((10, -1), 1, wx.EXPAND)
        panel_sizer.Add(label_sizer, 0, wx.EXPAND)
        panel_sizer.Add((-1, 10), 0, wx.EXPAND)

        pol_sizer = wx.BoxSizer(wx.HORIZONTAL)
        pol_sizerL = wx.BoxSizer(wx.VERTICAL)
        for radiobox in self.pol_radios:
            pol_sizerL.Add(radiobox, 0, wx.EXPAND)
            pol_sizerL.Add((-1, 5), 0, wx.EXPAND)
        pol_sizerL.Add((-1, 5), 0, wx.EXPAND)
        pol_sizerL.Add(visualise_btn, 0, wx.EXPAND)

        pol_sizerR = wx.BoxSizer(wx.VERTICAL)
        for label, input in zip(pol_control_labels, self.pol_control_inputs):
            hor_sizer = wx.BoxSizer(wx.HORIZONTAL)
            hor_sizer.Add((5, -1), 0, wx.EXPAND)
            hor_sizer.Add(label, 0, wx.ALIGN_CENTER_VERTICAL)
            hor_sizer.Add((20, -1), 1, wx.EXPAND)
            hor_sizer.Add(input, 0, wx.ALIGN_CENTER_VERTICAL)
            # if self.paneltype == 'Fit':
            #	hor_sizer.Add((20,-1),0,wx.EXPAND)
            #	hor_sizer.Add(boolbox,0,wx.EXPAND|wx.ALIGN_CENTER_VERTICAL)
            hor_sizer.Add((10, -1), 0, wx.EXPAND)
            pol_sizerR.Add(hor_sizer, 0, wx.EXPAND)
            pol_sizerR.Add((-1, 3), 0, wx.EXPAND)

        pol_sizer.Add((30, -1), 0, wx.EXPAND)
        pol_sizer.Add(pol_sizerL, 0, wx.EXPAND)
        pol_sizer.Add((5, -1), 1, wx.EXPAND)
        pol_sizer.Add(pol_sizerR, 0, wx.EXPAND)
        if self.paneltype == 'Fit':
            pol_sizer.Add((5, -1), 0, wx.EXPAND)
            pol_sizer.Add(pol_sizerFit, 0, wx.EXPAND)

        panel_sizer.Add(pol_sizer, 0, wx.EXPAND)
        panel_sizer.Add((-1, 10), 0, wx.EXPAND)

        if self.paneltype == 'Fit':
            # vertical space
            panel_sizer.Add((-1, 5), 0, wx.EXPAND)
            label_sizer = wx.BoxSizer(wx.HORIZONTAL)
            label_sizer.Add((10, -1), 0, wx.EXPAND)
            parameter_label_text = 'Fit Algorithm'
            paramlabeltextbox = wx.StaticText(self, wx.ID_ANY, parameter_label_text)
            font = wx.Font(12, wx.DEFAULT, wx.NORMAL, wx.NORMAL)
            paramlabeltextbox.SetFont(font)
            label_sizer.Add(paramlabeltextbox, 0, wx.EXPAND)
            label_sizer.Add((20, -1), 1, wx.EXPAND)
            panel_sizer.Add(label_sizer, 0, wx.EXPAND)
            panel_sizer.Add((-1, 10), 0, wx.EXPAND)

            for radiobtn in self.fit_types:
                hor_sizer = wx.BoxSizer(wx.HORIZONTAL)
                hor_sizer.Add((30, -1), 0, wx.EXPAND)
                hor_sizer.Add(radiobtn, 0, wx.EXPAND)
                hor_sizer.Add((20, -1), 1, wx.EXPAND)
                panel_sizer.Add(hor_sizer, 0, wx.EXPAND)
                panel_sizer.Add((-1, 4), 0, wx.EXPAND)

        elif self.paneltype == 'Theory':
            # vertical space
            panel_sizer.Add((-1, 5), 0, wx.EXPAND)
            label_sizer = wx.BoxSizer(wx.HORIZONTAL)
            label_sizer.Add((10, -1), 0, wx.EXPAND)
            parameter_label_text = 'Detuning Range'
            paramlabeltextbox = wx.StaticText(self, wx.ID_ANY, parameter_label_text)
            font = wx.Font(12, wx.DEFAULT, wx.NORMAL, wx.NORMAL)
            paramlabeltextbox.SetFont(font)
            label_sizer.Add(paramlabeltextbox, 0, wx.EXPAND)
            label_sizer.Add((20, -1), 1, wx.EXPAND)
            panel_sizer.Add(label_sizer, 0, wx.EXPAND)
            panel_sizer.Add((-1, 10), 0, wx.EXPAND)

            for label, input in zip(Detuning_Labels, self.DetuningCtrl):
                hor_sizer = wx.BoxSizer(wx.HORIZONTAL)
                hor_sizer.Add((30, -1), 0, wx.EXPAND)
                hor_sizer.Add(label, 0, wx.ALIGN_CENTER_VERTICAL)
                hor_sizer.Add((20, -1), 1, wx.EXPAND)
                hor_sizer.Add(input, 0, wx.ALIGN_CENTER_VERTICAL)
                hor_sizer.Add((10, -1), 0, wx.EXPAND)
                panel_sizer.Add(hor_sizer, 0, wx.EXPAND)
                panel_sizer.Add((-1, 3), 0, wx.EXPAND)

        # vertical space
        panel_sizer.Add((-1, 5), 1, wx.EXPAND)
        panel_sizer.Add((-1, 2), 0, wx.EXPAND)

        # init the right combination of enabled boxes
        self.OnElementSelect(1)
        if self.paneltype == 'Fit':
            self.OnBoundsTicked(1)
            self.OnFloatTicked(1)

        self.SetSizer(panel_sizer)
        self.SetupScrolling()
        self.Layout()

    def OnConstrainLinear(self, event):
        if self.constrain_linear_checkbox.IsChecked():
            self.pol_control_inputs[3].SetValue(0)

    def OnElementSelect(self, event):
        """ Action when the element selection drop-down is clicked """
        selection = self.fixed_paramlist_inputs[0].GetValue()
        if selection in ('Cs', 'Na'):
            # disable Rb and K isotope selections
            for inputbox in self.main_paramlist_inputs[5:]:
                inputbox.Disable()
            if self.paneltype == 'Fit':
                for checkbox in self.main_paramlist_bools[5:]:
                    checkbox.SetValue(False)
                    checkbox.Disable()
        elif selection == 'Rb':
            # Enable Rb
            self.main_paramlist_inputs[5].Enable()
            if self.paneltype == 'Fit': self.main_paramlist_bools[5].Enable()
            # Disbale K
            for inputbox in self.main_paramlist_inputs[6:]:
                inputbox.Disable()
            if self.paneltype == 'Fit':
                for checkbox in self.main_paramlist_bools[6:]:
                    checkbox.Disable()
        elif selection == 'K':
            # Disabel Rb
            self.main_paramlist_inputs[5].Disable()
            if self.paneltype == 'Fit': self.main_paramlist_bools[5].Disable()
            # Disbale K
            for inputbox in self.main_paramlist_inputs[6:]:
                inputbox.Disable()
            if self.paneltype == 'Fit':
                for checkbox in self.main_paramlist_bools[6:]:
                    checkbox.Enable()

    def OnFloatTicked(self, event):
        """ Action when any of the 'float?' tick boxes are clicked """
        # Enable / Disable controls for varying parameters
        for i, box in enumerate(self.main_paramlist_bools):
            if not box.IsChecked():
                self.main_paramlist_usebounds[i].SetValue(False)
                self.OnBoundsTicked(1)
                self.main_paramlist_usebounds[i].Disable()
            else:
                self.main_paramlist_usebounds[i].Enable()

        for i, box in enumerate(self.magnet_paramlist_bools):
            if not box.IsChecked():
                self.magnet_paramlist_usebounds[i].SetValue(False)
                self.OnBoundsTicked(1)
                self.magnet_paramlist_usebounds[i].Disable()
            else:
                self.magnet_paramlist_usebounds[i].Enable()

    def OnBoundsTicked(self, event):
        """ Action when any of the fit bounds tick boxes are clicked """
        # enable / disable bounds floatspin controls if checkboxes are ticked
        for i, box in enumerate(self.main_paramlist_usebounds):
            if not box.IsChecked():
                self.main_paramlist_mins[i].Disable()
                self.main_paramlist_maxs[i].Disable()
            else:
                self.main_paramlist_mins[i].Enable()
                self.main_paramlist_maxs[i].Enable()

        for i, box in enumerate(self.magnet_paramlist_usebounds):
            if not box.IsChecked():
                self.magnet_paramlist_mins[i].Disable()
                self.magnet_paramlist_maxs[i].Disable()
            else:
                self.magnet_paramlist_mins[i].Enable()
                self.magnet_paramlist_maxs[i].Enable()

    def OnPolarisationTypeChange(self, event):
        """ Action when any of the polarisation radio buttons are clicked """

        # if Linear selected, make Ex,Ey,Phase inactive, set theta0 active and set Phase to 0. On theta0 change, fill in Ex Ey as necessary
        if self.pol_radios[0].GetValue():
            for ctrl in self.pol_control_inputs[1:]:
                ctrl.Disable()
            self.pol_control_inputs[0].Enable()

            # set phase to 0 (linear)
            self.pol_control_inputs[3].SetValue(0)

        if self.pol_radios[1].GetValue():
            for ctrl in self.pol_control_inputs:
                ctrl.Disable()
            self.pol_control_inputs[1].SetValue(1. / np.sqrt(2))
            self.pol_control_inputs[2].SetValue(1. / np.sqrt(2))
            self.pol_control_inputs[3].SetValue(90)

        if self.pol_radios[2].GetValue():
            for ctrl in self.pol_control_inputs:
                ctrl.Disable()
            self.pol_control_inputs[1].SetValue(1. / np.sqrt(2))
            self.pol_control_inputs[2].SetValue(1. / np.sqrt(2))
            self.pol_control_inputs[3].SetValue(270)

        if self.pol_radios[3].GetValue():
            self.pol_control_inputs[0].Disable()
            for ctrl in self.pol_control_inputs[1:]:
                ctrl.Enable()

    def OnTheta0(self, event):
        """ Update values of Ex,Ey when theta0 is changed """
        self.pol_control_inputs[1].SetValue(np.cos(np.pi / 180 * self.pol_control_inputs[0].GetValue()))
        self.pol_control_inputs[2].SetValue(np.sin(np.pi / 180 * self.pol_control_inputs[0].GetValue()))

    def OnExCtrl(self, event):
        if self.pol_control_inputs[1].GetValue() <= 1:
            self.pol_control_inputs[2].SetValue(np.sqrt(1 - self.pol_control_inputs[1].GetValue() ** 2))
        else:
            scaling = np.sqrt(self.pol_control_inputs[1].GetValue() ** 2 + self.pol_control_inputs[2].GetValue() ** 2)
            self.pol_control_inputs[2].SetValue(self.pol_control_inputs[2].GetValue() / scaling)
            self.pol_control_inputs[1].SetValue(self.pol_control_inputs[1].GetValue() / scaling)

        self.pol_control_inputs[0].SetValue(
            180. / np.pi * np.arctan(self.pol_control_inputs[2].GetValue() / self.pol_control_inputs[1].GetValue()))

    def OnEyCtrl(self, event):
        if self.pol_control_inputs[2].GetValue() <= 1:
            self.pol_control_inputs[1].SetValue(np.sqrt(1 - self.pol_control_inputs[2].GetValue() ** 2))
        else:
            scaling = np.sqrt(self.pol_control_inputs[1].GetValue() ** 2 + self.pol_control_inputs[2].GetValue() ** 2)
            self.pol_control_inputs[2].SetValue(self.pol_control_inputs[2].GetValue() / scaling)
            self.pol_control_inputs[1].SetValue(self.pol_control_inputs[1].GetValue() / scaling)

        self.pol_control_inputs[0].SetValue(
            180. / np.pi * np.arctan(self.pol_control_inputs[2].GetValue() / self.pol_control_inputs[1].GetValue()))

    def OnVisualisePol(self, event):
        """ Run visualise polarisation animation in 3D plot"""
        Ex, Ey, phase = self.pol_control_inputs[1].GetValue(), self.pol_control_inputs[2].GetValue(), \
                        self.pol_control_inputs[3].GetValue() * np.pi / 180

        plt.close(self.mainwin.figs[0])
        plt.close(self.mainwin.figs[1])

        pol_ani.animate_vectors(Ex, Ey, phase)


class PlotToolPanel(wx.Panel):
<<<<<<< HEAD
    """ Panel to hold the matplotlib figure/canvas and toolbar """
=======
	""" Panel to hold the matplotlib figure/canvas and toolbar """
	def __init__(self, parent, mainwin, ID):
		""" mainwin is the main panel so we can bind buttons to actions in the main frame """
		wx.Panel.__init__(self, parent, id=-1)
				
		self.fig = plt.figure(ID,facecolor=(240./255,240./255,240./255),figsize=(12.9,9.75),dpi=80)
		
		#self.ax = self.fig.add_subplot(111)
		
		# create the wx objects to hold the figure
		self.canvas = FigureCanvasWxAgg(self, -1, self.fig)
		self.toolbar = Toolbar(self.canvas) #matplotlib toolbar (pan, zoom, save etc)
		#self.toolbar.Realize()
		
		# Create vertical sizer to hold figure and toolbar - dynamically expand with window size
		plot_sizer = wx.BoxSizer(wx.VERTICAL)
		plot_sizer.Add(self.canvas, 1, flag = wx.EXPAND|wx.ALL) #wx.TOP|wx.LEFT|wx.GROW)
		plot_sizer.Add(self.toolbar, 0, wx.EXPAND)

		mainwin.figs.append(self.fig)
		mainwin.fig_IDs.append(ID) # use an ID number to keep track of figures
		mainwin.canvases.append(self.canvas)

		# display some text in the middle of the window to begin with
		self.fig.text(0.5,0.5,'ElecSus GUI\n\nVersion '+__version__+'\n\nTo get started, use the panel on the right\nto either Compute a spectrum or Import some data...', ha='center',va='center')
		#self.fig.hold(False)
		
		self.SetSizer(plot_sizer)
		#self.Layout() #Fit()
>>>>>>> 10480218

    def __init__(self, parent, mainwin, ID):
        """ mainwin is the main panel so we can bind buttons to actions in the main frame """
        wx.Panel.__init__(self, parent, id=-1)

        self.fig = plt.figure(ID, facecolor=(240. / 255, 240. / 255, 240. / 255), figsize=(12.9, 9.75), dpi=80)

        # self.ax = self.fig.add_subplot(111)

        # create the wx objects to hold the figure
        self.canvas = FigureCanvasWxAgg(self, -1, self.fig)
        self.toolbar = Toolbar(self.canvas)  # matplotlib toolbar (pan, zoom, save etc)
        # self.toolbar.Realize()

        # Create vertical sizer to hold figure and toolbar - dynamically expand with window size
        plot_sizer = wx.BoxSizer(wx.VERTICAL)
        plot_sizer.Add(self.canvas, 1, flag=wx.EXPAND | wx.ALL)  # wx.TOP|wx.LEFT|wx.GROW)
        plot_sizer.Add(self.toolbar, 0, wx.EXPAND)

        mainwin.figs.append(self.fig)
        mainwin.fig_IDs.append(ID)  # use an ID number to keep track of figures
        mainwin.canvases.append(self.canvas)

        # display some text in the middle of the window to begin with
        self.fig.text(0.5, 0.5,
                      'ElecSus GUI\n\nVersion ' + __version__ + '\n\nTo get started, use the panel on the right\nto either Compute a spectrum or Import some data...',
                      ha='center', va='center')
        # self.fig.hold(False)

        self.SetSizer(plot_sizer)


# self.Layout() #Fit()


class StatusPanel(scrolled.ScrolledPanel):
    """ Panel to hold status information (contents of the tab) """

    def __init__(self, parent, mainwin, ID):
        """ mainwin is the main panel so we can bind buttons to actions in the main frame """
        scrolled.ScrolledPanel.__init__(self, parent)

        statusTitle = wx.StaticText(self, wx.ID_ANY, ID)
        font = wx.Font(12, wx.DEFAULT, wx.NORMAL, wx.NORMAL)
        statusTitle.SetFont(font)

        self.StatusTextBox = wx.TextCtrl(self, wx.ID_ANY, "", style=wx.TE_READONLY | wx.TE_MULTILINE)
        # self.StatusTextBox.Size.SetHeight(500)

        self.SaveBtn = wx.Button(self, wx.ID_ANY, "Save Text to file", size=(100, -1))
        self.Bind(wx.EVT_BUTTON, self.OnSave, self.SaveBtn)

        panel_sizer = wx.BoxSizer(wx.VERTICAL)
        panel_sizer.Add((-1, 10), 0, wx.EXPAND)
        panel_sizer.Add(statusTitle, 0, wx.EXPAND | wx.LEFT, border=20)
        panel_sizer.Add((-1, 10), 0, wx.EXPAND)
        panel_sizer.Add(self.StatusTextBox, 1, wx.EXPAND | wx.LEFT | wx.RIGHT, border=40)
        panel_sizer.Add((-1, 10), 0, wx.EXPAND)
        panel_sizer.Add(self.SaveBtn, 0, wx.EXPAND | wx.LEFT | wx.RIGHT, border=40)
        panel_sizer.Add((-1, 20), 0, wx.EXPAND)

        self.SetSizer(panel_sizer)
        self.SetupScrolling()
        self.Layout()

    def OnSave(self, event):
        """
		Save text file dump of all data in the panel - select filename,
		check for overwrite and then pass to save_data() method
		"""
        SaveFileDialog = wx.FileDialog(self, "Save Output File", "./", "Outputs",
                                       "Text files (*.txt)|*.txt", wx.FD_SAVE | wx.FD_OVERWRITE_PROMPT)

        if SaveFileDialog.ShowModal() == wx.ID_OK:

            output_filename = SaveFileDialog.GetPath()
            print(output_filename)
            # if output_filename[-4:] == exts[SaveFileDialog.GetFilterIndex()]:
            #	output_filename = output_filename[:-4]
            SaveFileDialog.Destroy()

            # check for overwrite current files
            if os.path.isfile(output_filename):
                OverwriteDialog = wx.MessageDialog(self, "Warning: file exists already! Overwrite?", \
                                                   "Overwrite?", wx.YES_NO | wx.NO_DEFAULT)

                if OverwriteDialog.ShowModal() == wx.NO:
                    OverwriteDialog.Destroy()
                    return  # exit without saving
                else:
                    OverwriteDialog.Destroy()

            # do save
            self.save_data(output_filename)

    def save_data(self, filename):
        """ Save the data using wx.TextCtrl built-in method """
        success = self.StatusTextBox.SaveFile(filename)  # returns true if no errors
        if not success:
            problem_dlg = wx.MessageDialog(self, "There was an error saving the data...", "Error saving",
                                           wx.OK | wx.ICON_ERROR)
            problem_dlg.ShowModal()

    def write(self, textstring):
        """ Append text to the text box """
        self.StatusTextBox.AppendText(textstring)


class DataProcessingDlg(wx.Dialog):
    def __init__(self, parent, title, id):
        """ Dialog box for smoothing and/or binning experimental data """

        wx.Dialog.__init__(self, parent, id, title, size=(360, 450))

        self.SetMinSize((360, 450))

        self.parent = parent

        # make copy of non-binned / smoothed data in case reset button is pressed
        self.original_xdata = parent.x_fit_array
        self.original_ydata = parent.y_expt_arrays

        print('Length before binning: ', len(self.parent.x_fit_array))

        panel_blurb = wx.StaticText(self, wx.ID_ANY, "Data smoothing and binning options.", size=(350, -1),
                                    style=wx.ALIGN_CENTRE_HORIZONTAL)
        panel_blurb.Wrap(350)

        bin_blurb = wx.StaticText(self, wx.ID_ANY,
                                  "Binning data is useful where the initial data size is very large. The output from this function is smaller by a specified factor n, which also removes some noise since every n data points are averaged into one.\n\n For fitting data, the number of experimental data points is a factor in how long the fit takes to run - making the array smaller makes the fit quicker.",
                                  size=(350, -1), style=wx.ALIGN_CENTRE_HORIZONTAL)
        bin_blurb.Wrap(350)

        self.cur_dsize_label = wx.StaticText(self, wx.ID_ANY, "Current data size:")
        self.cur_dsize = wx.TextCtrl(self, wx.ID_ANY, "", style=wx.TE_READONLY | wx.TE_CENTRE, size=(80, -1))
        self.cur_dsize.ChangeValue(str(len(parent.x_fit_array)))

        self.bin_size_label = wx.StaticText(self, wx.ID_ANY, "Bin size:")
        self.bin_size = wx.TextCtrl(self, wx.ID_ANY, "11", style=wx.TE_CENTRE, size=(80, -1))
        self.Bind(wx.EVT_TEXT, self.OnBinSizeChange, self.bin_size)

        self.new_dsize_label = wx.StaticText(self, wx.ID_ANY, "Data size after binning:")
        self.new_dsize = wx.TextCtrl(self, wx.ID_ANY, "", style=wx.TE_READONLY | wx.TE_CENTRE, size=(80, -1))
        self.new_dsize.ChangeValue(str(int(len(parent.x_fit_array) / float(self.bin_size.GetValue()))))

        bin_btn = wx.Button(self, label="Bin Data", size=(75, -1))
        self.Bind(wx.EVT_BUTTON, self.OnDoBin, bin_btn)

        smooth_blurb = wx.StaticText(self, wx.ID_ANY,
                                     "Smoothing is based on a moving average with a triangular weighting function of a specified width. For convenience, the output array is the same length as the input, but the smoothing is only applied over N - 2n data points (removing n from each end of the array), where N is the length of the data array and n is the width of the smoothing window.",
                                     size=(350, -1), style=wx.ALIGN_CENTRE_HORIZONTAL)
        smooth_blurb.Wrap(350)

        self.smooth_size_label = wx.StaticText(self, wx.ID_ANY, "Moving average window size:")
        self.smooth_size = wx.TextCtrl(self, wx.ID_ANY, "11", style=wx.TE_CENTRE, size=(80, -1))

        smooth_btn = wx.Button(self, label="Smooth Data")
        self.Bind(wx.EVT_BUTTON, self.OnDoSmooth, smooth_btn)

        reset_btn = wx.Button(self, label='Reset to original data')
        self.Bind(wx.EVT_BUTTON, self.OnReset, reset_btn)

        close_btn = wx.Button(self, wx.ID_OK, label='Close')

        ## layout dialog box
        panel_sizer = wx.BoxSizer(wx.VERTICAL)

        panel_sizer.Add((-1, 10), 0, wx.EXPAND)
        panel_sizer.Add(panel_blurb, 0, wx.ALIGN_CENTRE_HORIZONTAL)

        bin_sizer = wx.BoxSizer(wx.HORIZONTAL)
        bin_sizer.Add((20, -1), 0, wx.EXPAND)
        bin_sizer.Add(self.bin_size_label, 0, wx.EXPAND)
        bin_sizer.Add((10, -1), 1, wx.EXPAND)
        bin_sizer.Add(self.bin_size, 0, wx.EXPAND)
        bin_sizer.Add((10, -1), 0, wx.EXPAND)
        bin_sizer.Add(bin_btn, 0, wx.EXPAND)
        bin_sizer.Add((10, -1), 0, wx.EXPAND)

        cdata_sizer = wx.BoxSizer(wx.HORIZONTAL)
        cdata_sizer.Add((20, -1), 0, wx.EXPAND)
        cdata_sizer.Add(self.cur_dsize_label, 0, wx.EXPAND)
        cdata_sizer.Add((10, -1), 1, wx.EXPAND)
        cdata_sizer.Add(self.cur_dsize, 0, wx.EXPAND)
        cdata_sizer.Add((95, -1), 0, wx.EXPAND)

        ndata_sizer = wx.BoxSizer(wx.HORIZONTAL)
        ndata_sizer.Add((20, -1), 0, wx.EXPAND)
        ndata_sizer.Add(self.new_dsize_label, 0, wx.EXPAND)
        ndata_sizer.Add((10, -1), 1, wx.EXPAND)
        ndata_sizer.Add(self.new_dsize, 0, wx.EXPAND)
        ndata_sizer.Add((95, -1), 0, wx.EXPAND)

        smooth_sizer = wx.BoxSizer(wx.HORIZONTAL)
        smooth_sizer.Add((20, -1), 0, wx.EXPAND)
        smooth_sizer.Add(self.smooth_size_label, 0, wx.EXPAND)
        smooth_sizer.Add((10, -1), 1, wx.EXPAND)
        smooth_sizer.Add(self.smooth_size, 0, wx.EXPAND)
        smooth_sizer.Add((10, -1), 0, wx.EXPAND)
        smooth_sizer.Add(smooth_btn, 0, wx.EXPAND)
        smooth_sizer.Add((10, -1), 0, wx.EXPAND)

        btn_sizer = wx.BoxSizer(wx.HORIZONTAL)
        btn_sizer.Add((20, -1), 1, wx.EXPAND)
        btn_sizer.Add(reset_btn, 0, wx.EXPAND)
        btn_sizer.Add((20, -1), 0, wx.EXPAND)
        btn_sizer.Add(close_btn, 0, wx.EXPAND)
        btn_sizer.Add((20, -1), 1, wx.EXPAND)

        panel_sizer.Add((-1, 20), 0, wx.EXPAND)
        panel_sizer.Add(bin_blurb, 0, wx.EXPAND)
        panel_sizer.Add((-1, 20), 0, wx.EXPAND)
        panel_sizer.Add(cdata_sizer, 0, wx.EXPAND)
        panel_sizer.Add(bin_sizer, 0, wx.EXPAND)
        panel_sizer.Add(ndata_sizer, 0, wx.EXPAND)
        panel_sizer.Add((-1, 20), 0, wx.EXPAND)
        panel_sizer.Add(wx.StaticLine(self, -1, size=(-1, 1), style=wx.LI_HORIZONTAL),
                        0, wx.EXPAND | wx.LEFT | wx.RIGHT, border=20)
        panel_sizer.Add((-1, 20), 0, wx.EXPAND)
        panel_sizer.Add(smooth_blurb, 0, wx.EXPAND)
        panel_sizer.Add((-1, 20), 0, wx.EXPAND)
        panel_sizer.Add(smooth_sizer, 0, wx.EXPAND)
        panel_sizer.Add((-1, 20), 1, wx.EXPAND)
        panel_sizer.Add(btn_sizer, 0, wx.EXPAND)
        panel_sizer.Add((-1, 10), 0, wx.EXPAND)

        self.SetSizerAndFit(panel_sizer)

        self.Layout()

    def OnBinSizeChange(self, event):
        """ update ui elements for value of new data length """
        # try:
        self.cur_dsize.ChangeValue(str(int(len(self.parent.x_fit_array))))
        self.new_dsize.ChangeValue(str(int(len(self.parent.x_fit_array) / float(self.bin_size.GetValue()))))

    # except:
    #	pass

    def OnDoBin(self, event):
        """ Action when bin button is pressed """
        bin_amnt = int(self.bin_size.GetValue())

        ## only bin/smooth the most recently loaded data set
        self.parent.x_fit_array, self.parent.y_fit_array, ye = data_proc.bin_data(self.parent.x_fit_array,
                                                                                  self.parent.y_fit_array, bin_amnt)

        print('Length ater binning: ', len(self.parent.x_fit_array))

        # re-plot data
        self.update_plot()

        # update ui elements with new data size...
        self.OnBinSizeChange(1)

    def OnDoSmooth(self, event):
        """ Action when smooth button is pressed """
        smth_amnt = int(self.smooth_size.GetValue())

        self.parent.y_fit_array = data_proc.smooth_data(self.parent.y_fit_array, smth_amnt)

        # re-plot data
        self.update_plot()

    def OnReset(self, event):
        """ Reset to the original data, i.e. the data present when the dialog box was created """
        self.parent.x_fit_array = self.original_xdata
        self.parent.y_fit_array = self.original_ydata

        # re-plot data
        self.update_plot()

    def update_plot(self):
        """ Common method for updating the plot """
        # update plot arrays
        cindex = self.parent.choice_index
        self.parent.x_expt_arrays[cindex] = self.parent.x_fit_array
        self.parent.y_expt_arrays[cindex] = self.parent.y_fit_array

        self.parent.OnCreateAxes(self.parent.figs[0], self.parent.canvases[0], clear_current=True)


class AdvancedFitOptions(wx.Dialog):
    def __init__(self, parent, title, id):
        """ Dialog box for selecting advanced fit options which are passed through to lmfit optimisation routines """

        wx.Dialog.__init__(self, parent, id, title, size=(500, 900))

        # main sizer for this dialog box
        panel_sizer = wx.BoxSizer(wx.VERTICAL)

        panel_blurb = wx.StaticText(self, wx.ID_ANY,
                                    "These are the options given to lmfit when fitting data. \n\n BLURB TO UPDATE LATER",
                                    size=(460, -1), style=wx.ALIGN_CENTRE_HORIZONTAL)
        panel_blurb.Wrap(460)

        #### UPDATE FOR DIFFERENTIAL EVOLUTION + BOUNDS ON FIT PARAMETERS ####

        self.fitopt_labels = ['Max Iterations (maxfev)', 'Max Tolerance [1e-8] (ftol)']
        self.fitopt_argnames = ['maxfev', 'ftol']
        fitopt_defaults = [1000, 15]
        fitopt_increments = [100, 1]
        self.fitopt_scaling = [1, 1e-9]
        fitopt_texts = [wx.StaticText(self, wx.ID_ANY, label) for label in self.fitopt_labels]
        self.fitopt_ctrl = [wx.SpinCtrl(self, value=str(defval), size=(80, -1), min=0, max=10000, initial=defval) for
                            defval, definc in zip(fitopt_defaults, fitopt_increments)]

        panel_sizer.Add((-1, 10), 0, wx.EXPAND)
        panel_sizer.Add(panel_blurb, 0, wx.LEFT | wx.RIGHT, border=20)
        panel_sizer.Add((-1, 15), 0, wx.EXPAND)
        panel_sizer.Add(wx.StaticLine(self, -1, size=(-1, 1), style=wx.LI_HORIZONTAL), 0,
                        wx.EXPAND | wx.LEFT | wx.RIGHT, border=20
                        )
        panel_sizer.Add((-1, 15), 0, wx.EXPAND)

        for static, ctrl in zip(fitopt_texts, self.fitopt_ctrl):
            hor_sizer = wx.BoxSizer(wx.HORIZONTAL)
            hor_sizer.Add(static, 0, wx.EXPAND | wx.LEFT, border=20)
            hor_sizer.Add((10, -1), 1, wx.EXPAND)
            hor_sizer.Add(ctrl, 0, wx.EXPAND | wx.RIGHT, border=20)
            panel_sizer.Add(hor_sizer, 0, wx.EXPAND)
            panel_sizer.Add((-1, 5), 0, wx.EXPAND)

        # ok and cancel buttons
        btnbar = self.CreateButtonSizer(wx.OK | wx.CANCEL)

        # panel_sizer.Add((-1,10),0,wx.EXPAND)
        # panel_sizer.Add(wx.StaticLine(self,-1,size=(-1,1),style=wx.LI_HORIZONTAL),0, wx.EXPAND|wx.LEFT|wx.RIGHT,border=20)

        panel_sizer.Add((-1, 10), 1, wx.EXPAND)
        panel_sizer.Add(btnbar, 0, wx.ALIGN_CENTER)
        panel_sizer.Add((-1, 10), 0, wx.EXPAND)

        self.SetSizer(panel_sizer)
        self.Layout()

    def return_all_options(self):
        """ get list of all ctrl elements """
        opt_dict = dict([(label, input.GetValue() * scaling) for label, input, scaling \
                         in zip(self.fitopt_argnames, self.fitopt_ctrl, self.fitopt_scaling)])
        # print 'Advanced fit options dictionary: ',opt_dict
        return opt_dict


class FitBoundsDialog(wx.Dialog):
    def __init__(self, parent, title, id):
        """ Dialog box for selecting advanced fit options which are passed through to curve_fit / leastsq optimisation routines... """

        wx.Dialog.__init__(self, parent, id, title, size=(300, 300))

        self.parent = parent

        # main sizer for this dialog box
        panel_sizer = wx.BoxSizer(wx.VERTICAL)

        panel_blurb = wx.StaticText(self, wx.ID_ANY,
                                    "Set bounds to fit data. By default, all data is fitted, but here the fitted data can be limited to a certain detuning range",
                                    size=(260, -1), style=wx.ALIGN_CENTRE_HORIZONTAL)
        panel_blurb.Wrap(260)

        self.detuning_fit_bounds = [wx.RadioButton(self, label="Use Full Data Range", style=wx.RB_GROUP), \
                                    wx.RadioButton(self, label="Cropped Data Range")]
        for btn in self.detuning_fit_bounds:
            self.Bind(wx.EVT_RADIOBUTTON, self.OnRadioSelector, btn)

        self.fit_range_ctrl = [wx.TextCtrl(self, wx.ID_ANY, "-5", style=wx.TE_CENTRE, size=(80, -1)),
                               wx.TextCtrl(self, wx.ID_ANY, "5", style=wx.TE_CENTRE, size=(80, -1))]
        self.OnRadioSelector(1)

        fit_range_labels = [wx.StaticText(self, wx.ID_ANY, "Min: "), wx.StaticText(self, wx.ID_ANY, "Max: ")]

        panel_sizer.Add((-1, 20), 0, wx.EXPAND)
        panel_sizer.Add(panel_blurb, 0, wx.ALIGN_CENTRE_HORIZONTAL)

        panel_sizer.Add((-1, 20), 0, wx.EXPAND)
        panel_sizer.Add(wx.StaticLine(self, -1, size=(-1, 1), style=wx.LI_HORIZONTAL),
                        0, wx.EXPAND | wx.LEFT | wx.RIGHT, border=20)
        panel_sizer.Add((-1, 20), 0, wx.EXPAND)

        panel_sizer.Add(self.detuning_fit_bounds[0], 0, wx.EXPAND | wx.LEFT, border=30)
        panel_sizer.Add((-1, 5), 0, wx.EXPAND)
        panel_sizer.Add(self.detuning_fit_bounds[1], 0, wx.EXPAND | wx.LEFT, border=30)

        panel_sizer.Add((-1, 20), 0, wx.EXPAND)

        for i in range(2):
            ctrl_sizer = wx.BoxSizer(wx.HORIZONTAL)
            ctrl_sizer.Add((45, -1), 1, wx.EXPAND)
            ctrl_sizer.Add(fit_range_labels[i], 0, wx.EXPAND)
            ctrl_sizer.Add((15, -1), 0, wx.EXPAND)
            ctrl_sizer.Add(self.fit_range_ctrl[i], 0, wx.EXPAND)
            ctrl_sizer.Add((45, -1), 1, wx.EXPAND)

            panel_sizer.Add(ctrl_sizer, 0, wx.EXPAND)
            panel_sizer.Add((-1, 5), 0, wx.EXPAND)

        panel_sizer.Add((-1, 15), 1, wx.EXPAND)

        btnbar = self.CreateButtonSizer(wx.OK | wx.CANCEL)
        btn_sizer = wx.BoxSizer(wx.HORIZONTAL)
        btn_sizer.Add((20, -1), 1, wx.EXPAND)
        btn_sizer.Add(btnbar, 0, wx.EXPAND)
        btn_sizer.Add((20, -1), 1, wx.EXPAND)

        panel_sizer.Add(btn_sizer, 0, wx.EXPAND)
        panel_sizer.Add((-1, 10), 0, wx.EXPAND)

        self.SetSizer(panel_sizer)
        self.Layout()

    def OnRadioSelector(self, event):
        ## enable / disbale the text input box
        enabled = self.detuning_fit_bounds[1].GetValue()
        for ctrl in self.fit_range_ctrl:
            ctrl.Enable(enabled)

    def OnUpdateRange(self):
        if self.detuning_fit_bounds[0].GetValue():
            # if using full data range
            try:
                return self.parent.x_fit_array[0], self.parent.x_fit_array[-1]
            except:  # no data loaded
                return [None, None]
        else:
            return [float(self.fit_range_ctrl[0].GetValue()), float(self.fit_range_ctrl[1].GetValue())]


class ElecSus_GUI_Frame(wx.Frame):
    """ Main class for this program - top-level window """

    def __init__(self, parent, title):
        """ Initialise main frame """
        wx.Frame.__init__(self, None, title=title, size=(2000, 900))

        ## EXPERIMENTAL
        # self._mgr = aui.AuiManager()
        #
        ## notify AUI which frame to use
        # self._mgr.SetManagedWindow(self)

        # ubuntu sizing:
        if os.name == 'posix':
            font = wx.Font(9, wx.FONTFAMILY_DEFAULT, wx.NORMAL, wx.NORMAL)
            self.SetFont(font)

        # Set icons for top-left of frame, alt-tab window ...
        frame_icon = wx.IconBundle()
        try:
            frame_icon.AddIconFromFile(os.path.join(elecsus_dir, 'images/elecsus_t_group.ico'), wx.BITMAP_TYPE_ANY)
        except:
            # new wx version
            frame_icon.AddIcon(os.path.join(elecsus_dir, 'images/elecsus_t_group.ico'), wx.BITMAP_TYPE_ANY)

        self.SetIcons(frame_icon)

        # if the window is closed, exit
        self.Bind(wx.EVT_CLOSE, self.OnExit)

        self.panel = wx.Panel(self)

        self.panel.SetBackgroundColour(wx.Colour(240, 240, 240))

        self._init_default_values()
        self._init_plot_defaults()
        self._init_menus()
        self._init_panels()

        ## redirect stdout (command line text) to status box
        sys.stdout = self.StatusPanel
        sys.stderr = self.ErrorPanel

        # Create initially blank set of axes
        # self.OnCreateAxes(self.figs[0],self.canvases[0])

        ## Bind the event EVT_FIT_COMPLETE to function
        ## This executes in the main thread once the fitting thread
        ## (separate from the main thread) completes
        self.Bind(EVT_FIT_COMPLETE, self.OnFitCompleted)

    def _init_default_values(self):
        """ Initialise default values for various things ... """

        self.figs = []
        self.canvases = []
        self.fig_IDs = []

        self.hold = False

        self.fit_algorithm = 'Marquardt-Levenberg'
        self.already_fitting = False
        self.warnings = True

        # initialise advanced fit options dictionary
        dlg = AdvancedFitOptions(self, "Advanced Fit Options", wx.ID_ANY)
        self.advanced_fitoptions = dlg.return_all_options()
        dlg.Destroy()

    def _init_plot_defaults(self):
        """
		List of default values for all plots.
		Theory plots can be up to 8 panels, each of which can be turned on/off
		"""

        self.plot_outputs = ['Transmission (S0)', 'S1', 'S2', 'S3', 'Ix, Iy', 'I+45 / I-45', 'Ircp / Ilcp',
                             'Alpha Plus/Minus/Z']
        self.plot_ylabels = ['Transmission, $S_0$', '$S_1$', '$S_2$', '$S_3$', '$I_x$, $I_y$', '$I_{+45}$, $I_{-45}$',
                             r'$I_{RCP}, I_{LCP}$', r'$\alpha^{+,-,Z}$']
        self.plot_output_indices = [OutputPlotTypes.index(po) for po in self.plot_outputs]

        self.xrange = [detuning_defaults[0], detuning_defaults[1]]  # detuning range, in GHz
        self.npoints = detuning_defaults[2]  # number of detuning points to calculate

        # default data for plots - blank lists
        self.x_array = np.linspace(self.xrange[0], self.xrange[1], self.npoints)
        self.y_arrays = [None] * len(self.plot_outputs)
        self.x_expt_arrays = [None] * len(self.plot_outputs)
        self.y_expt_arrays = [None] * len(self.plot_outputs)
        self.x_fit_array, self.y_fit_array = [], []

        # x and y-limits
        self.xlim = None
        self.ylim = [None] * len(OutputPlotTypes)

        # plot data visible when set to True - default = view transmission (S0)
        self.display_theory_curves = [False] * len(OutputPlotTypes)
        self.display_theory_curves[0] = True
        self.display_expt_curves = [False] * len(OutputPlotTypes)

        # live plotting
        self.LiveEventsBound = False

        # residual plot settings
        self.normalised_residuals = False
        self.residual_histogram = False

        # fit bounds
        self.detuning_fit_bounds = [None, None]

        # Theory curves are calculated with same detuning axis as experimental data
        self.UseExpDetuning = False

        # autoscale
        self.Autoscale = True

    def _init_menus(self):
        """ Initialise menu bar items """

        # Create menuBar object
        menuBar = wx.MenuBar()

        # File
        fileMenu = wx.Menu()
        fM_open = fileMenu.Append(wx.ID_OPEN, "&Open Experimental Data (csv)\tCtrl+O",
                                  "Open file for plotting and/or fitting.")
        self.Bind(wx.EVT_MENU, self.OnFileOpen, fM_open)
        fileMenu.AppendSeparator()
        fm_saveplot = fileMenu.Append(wx.ID_ANY, "Save Plot as Image", "Save Data")
        self.Bind(wx.EVT_MENU, self.OnSaveFig, fm_saveplot)
        fm_savecsv = fileMenu.Append(wx.ID_SAVE, "E&xport CSV Data\tCtrl+S", "Save CSV Data")
        self.Bind(wx.EVT_MENU, self.OnSaveCSVData, fm_savecsv)
        # fm_saveconfig = fileMenu.Append(wx.ID_ANY, "Save Current Configuration", "Save Config")
        # self.Bind(wx.EVT_MENU, self.OnSaveConfig, fm_saveconfig)
        fileMenu.AppendSeparator()
        fM_exit = fileMenu.Append(wx.ID_EXIT, "E&xit\tCtrl+Q", "Close window and exit program.")
        self.Bind(wx.EVT_MENU, self.OnExit, fM_exit)
        #

        # Edit
        editMenu = wx.Menu()
        eM_CopyTtoF = editMenu.Append(wx.ID_ANY, "Copy Parameters: &Theory to Fit", "Copy - T to F")
        eM_CopyFtoT = editMenu.Append(wx.ID_ANY, "Copy Parameters: &Fit to Theory", "Copy - F to T")
        self.Bind(wx.EVT_MENU, self.OnCopyParamsTtoF, eM_CopyTtoF)
        self.Bind(wx.EVT_MENU, self.OnCopyParamsFtoT, eM_CopyFtoT)

        self.eM_UseExpDetuning = editMenu.Append(wx.ID_ANY, "&Use Experimental Detuning Axis", "Use Exp Axis",
                                                 kind=wx.ITEM_CHECK)
        self.Bind(wx.EVT_MENU, self.OnUseExpDetuning, self.eM_UseExpDetuning)

        # About
        aboutMenu = wx.Menu()
        aM_aboutthis = aboutMenu.Append(wx.ID_ABOUT, "&About this program", "About this program.")
        self.Bind(wx.EVT_MENU, self.OnAboutThis, aM_aboutthis)
        aM_aboutelecsus = aboutMenu.Append(wx.ID_ANY, "About &ElecSus", "About ElecSus")
        self.Bind(wx.EVT_MENU, self.OnAboutElecSus, aM_aboutelecsus)

        # View
        viewMenu = wx.Menu()
        vM_liveplot = viewMenu.Append(wx.ID_ANY, "&Live Plot", "Update Plot in real-time", kind=wx.ITEM_CHECK)
        self.Bind(wx.EVT_MENU, self.OnLivePlotting, vM_liveplot)
        vM_autoscale = viewMenu.Append(wx.ID_ANY, "&Autoscale when updating axes", "Autoscale", kind=wx.ITEM_CHECK)
        vM_autoscale.Check(True)
        self.Bind(wx.EVT_MENU, self.OnAutoscale, vM_autoscale)

        # Select plot types to display

        # Theory Plot
        theoryplotMenu = wx.Menu()
        tpM_plotholdon = theoryplotMenu.Append(wx.ID_ANY,
                                               "&Hold data on plot update",
                                               "Select whether to hold or clear current plot data on updating the figure",
                                               kind=wx.ITEM_CHECK)
        tpM_plotholdon.Check(self.hold)
        self.Bind(wx.EVT_MENU, self.OnPlotHold, tpM_plotholdon)
        # tpM_clearplot = theoryplotMenu.Append(wx.ID_ANY, "&Clear current plot data", "Clear current plot data on all axes")
        # self.Bind(wx.EVT_MENU, self.OnClearPlot, tpM_clearplot)

        tpM_grid = theoryplotMenu.Append(wx.ID_ANY, "&Grid on axes", "Grid", kind=wx.ITEM_CHECK)
        self.Bind(wx.EVT_MENU, self.OnGridToggleMain, tpM_grid)

        '''
		## Plot selection on menus - superceded by panel buttons ##
		self.showTplotsSubMenu = wx.Menu()
		id_S0 = 2000
		id_S1 = 2001
		id_S2 = 2002
		id_S3 = 2003
		id_IxIy = 2004
		id_alpha = 2005
		id_n = 2006
		id_phi = 2007
		show_S0 = self.showTplotsSubMenu.AppendCheckItem(id_S0,"&Transmission (S0)")
		show_S1 = self.showTplotsSubMenu.AppendCheckItem(id_S1,"S&1")
		show_S2 = self.showTplotsSubMenu.AppendCheckItem(id_S2,"S&2")
		show_S3 = self.showTplotsSubMenu.AppendCheckItem(id_S3,"S&3")
		show_IxIy = self.showTplotsSubMenu.AppendCheckItem(id_IxIy,"&Ix/Iy")
		show_alpha = self.showTplotsSubMenu.AppendCheckItem(id_alpha,"&Alpha +/-")
		show_n = self.showTplotsSubMenu.AppendCheckItem(id_n,"&Refractive Index +/-")
		show_ng = self.showTplotsSubMenu.AppendCheckItem(id_n,"&Group Index +/-")
		show_phi = self.showTplotsSubMenu.AppendCheckItem(id_phi,"&Phi (Rotation Angle)")
		# bind event to check box selections
		for checkitem in [show_S0, show_S1, show_S2, show_S3, show_IxIy, show_alpha, show_n, show_ng, show_phi]:
			self.Bind(wx.EVT_MENU, self.OnShowTplots, checkitem)
		# add to parent menu
		tpM_showTplots = theoryplotMenu.AppendMenu(wx.ID_ANY,"&Theory Curves to Show", self.showTplotsSubMenu)
		'''

        self.showEplotsSubMenu = wx.Menu()
        id_S0 = 3000
        id_S1 = 3001
        id_S2 = 3002
        id_S3 = 3003
        id_IxIy = 3004
        id_alpha = 3005
        id_n = 3006
        id_phi = 3007
        show_S0 = self.showEplotsSubMenu.AppendCheckItem(id_S0, "&Transmission (S0)")
        show_S1 = self.showEplotsSubMenu.AppendCheckItem(id_S1, "S&1")
        show_S2 = self.showEplotsSubMenu.AppendCheckItem(id_S2, "S&2")
        show_S3 = self.showEplotsSubMenu.AppendCheckItem(id_S3, "S&3")
        show_IxIy = self.showEplotsSubMenu.AppendCheckItem(id_IxIy, "&Ix/Iy")
        show_alpha = self.showEplotsSubMenu.AppendCheckItem(id_alpha, "&Alpha +/-")
        show_n = self.showEplotsSubMenu.AppendCheckItem(id_n, "&Refractive Index +/-")
        show_ng = self.showEplotsSubMenu.AppendCheckItem(id_n, "&Group Index +/-")
        show_phi = self.showEplotsSubMenu.AppendCheckItem(id_phi, "&Phi (Rotation Angle)")
        # bind event to check box selections
        for checkitem in [show_S0, show_S1, show_S2, show_S3, show_IxIy, show_alpha, show_n, show_ng, show_phi]:
            self.Bind(wx.EVT_MENU, self.OnShowEplots, checkitem)
        # add to parent menu
        tpM_showEplots = theoryplotMenu.AppendMenu(wx.ID_ANY, "&Experimental Curves to Show", self.showEplotsSubMenu)

        # Experimental Plot
        exptplotMenu = wx.Menu()
        epM_plotholdon = exptplotMenu.Append(wx.ID_ANY, "&Hold data on plot update",
                                             "Select whether to hold or clear current plot data on updating the figure",
                                             kind=wx.ITEM_CHECK)
        # epM_clearplot = exptplotMenu.Append(wx.ID_ANY, "&Clear current plot data", "Clear current plot data on all axes")
        # self.Bind(wx.EVT_MENU, self.OnClearPlot,epM_clearplot)

        epM_grid = exptplotMenu.Append(wx.ID_ANY, "&Grid on axes", "Grid", kind=wx.ITEM_CHECK)
        self.Bind(wx.EVT_MENU, self.OnGridToggleRes, epM_grid)

        epM_reshist = exptplotMenu.Append(wx.ID_ANY, "Show &Histogram of Residuals", "Res Hist", kind=wx.ITEM_CHECK)
        self.Bind(wx.EVT_MENU, self.OnResHist, epM_reshist)

        # Fit
        fitMenu = wx.Menu()
        # fitM_dummy = fitMenu.Append(wx.ID_ANY, "&Dummy", "Dummy")

        '''
		# Select fitting type
		self.fittypeSubMenu = wx.Menu()
		#define some id tags that we will use when items are selected
		id_ML = 1001
		id_RR = 1002
		id_SA = 1003
		self.fit_ids = [id_ML,id_RR,id_SA]
		fit_ML = self.fittypeSubMenu.AppendRadioItem(id_ML, "&Marquardt-Levenberg", "Use ML Fitting")
		fit_RR = self.fittypeSubMenu.AppendRadioItem(id_RR, "&Random Restart", "Use RR Fitting")
		fit_SA = self.fittypeSubMenu.AppendRadioItem(id_SA, "&Simulated Annealing", "Use SA Fitting")
		
		#Bind action to each item
		self.Bind(wx.EVT_MENU, self.OnFitTypeChangeMenu, fit_ML)
		self.Bind(wx.EVT_MENU, self.OnFitTypeChangeMenu, fit_RR)
		self.Bind(wx.EVT_MENU, self.OnFitTypeChangeMenu, fit_SA)
		
		# by default, select ML fitting
		self.fittypeSubMenu.Check(id_RR, True)
		self.OnFitTypeChangeMenu(1)

		# Add sub-menu to fit menu
		fitM_fittype = fitMenu.AppendMenu(wx.ID_ANY, "Fit &Type", self.fittypeSubMenu)
		'''

        fitM_dataproc = fitMenu.Append(wx.ID_ANY, "&Data Processing...", "Data Processing Options")
        self.Bind(wx.EVT_MENU, self.OnDataProcessing, fitM_dataproc)

        fitM_fitbounds = fitMenu.Append(wx.ID_ANY, "&Set Fit Bounds", "Set detuning bounds for fitting")
        self.Bind(wx.EVT_MENU, self.OnFitBounds, fitM_fitbounds)

        # fitM_advanced = fitMenu.Append(wx.ID_ANY, "&Advanced Fit Options...", "Advanced Fit Options")
        # self.Bind(wx.EVT_MENU, self.OnAdvancedOptions, fitM_advanced)

        fitM_warnings = fitMenu.Append(wx.ID_ANY, "&Warn about fit settings", "Warn about possible bad fit settings",
                                       kind=wx.ITEM_CHECK)

        self.Bind(wx.EVT_MENU, self.OnFitWarnings, fitM_warnings)
        fitM_warnings.Check(True)

        #
        # ... other menu items to add...
        #
        # Residual analysis - fit gaussian to residuals etc
        #		-- Use normalised/raw residuals (requires importing data with errorbars.. to do..)
        # Main plot - set axes limits
        #

        # Add menu items to menu bar
        menuBar.Append(fileMenu, "&File")
        menuBar.Append(editMenu, "&Edit")
        menuBar.Append(viewMenu, "&View")
        menuBar.Append(theoryplotMenu, "&Main Plot")
        menuBar.Append(exptplotMenu, "&Residuals Plot")
        menuBar.Append(fitMenu, "F&it")
        menuBar.Append(aboutMenu, "&About")

        # Add Menu Bar to the main panel
        self.SetMenuBar(menuBar)

    def _init_panels(self):
        """ Initialise panel with matplotlib window, buttons, text boxes etc. Doesn't really need to be in a separate function, but makes it easier to find stuff... """

        # Sizer constructs are used for placement of all GUI elements.
        # This makes the whole window scalable in a predictable way.

        ## Create plot part of the window

        ## create plot in a notebook-style for adding more tabs later on
        PlotTabs = wx.Notebook(self.panel)
        # PlotTabs = aui.AuiNotebook(self.panel)

        # The plot panels
        self.T_Panel = PlotToolPanel(PlotTabs, self, 1)
        self.E_Panel = PlotToolPanel(PlotTabs, self, 2)

        # Text tabs - for stdout, stderr messages and fitting information generated after fitting data (optimum parameters etc)
        self.StatusPanel = StatusPanel(PlotTabs, self, 'Status Information')
        self.FitInformation = StatusPanel(PlotTabs, self, 'Fitting Information')
        self.ErrorPanel = StatusPanel(PlotTabs, self, 'Error Information')
        self.ErrorPanel.write("If this is the only thing displayed here, the program is working well...\n\n")

        # Add all tabs to the tab bar
        PlotTabs.AddPage(self.T_Panel, "Main Plot")
        PlotTabs.AddPage(self.E_Panel, "Fit / Residuals Plot")
        PlotTabs.AddPage(self.StatusPanel, "Status Panel")
        PlotTabs.AddPage(self.FitInformation, "Fitting Information")
        PlotTabs.AddPage(self.ErrorPanel, "Error Information")

        # Add the Tab bar to the main panel sizer
        plot_sizer = wx.BoxSizer(wx.VERTICAL)
        plot_sizer.Add(PlotTabs, 1, wx.EXPAND)

        ## Create button part of the window

        # elecsus and JQC logos at the top
        # elecsuslogo = wx.Image('images/elecsus.ico',wx.BITMAP_TYPE_ANY)
        # elecsuslogo.Rescale(108/2,138/2)
        # elecsus_bmp = wx.StaticBitmap(self.panel,wx.ID_ANY,wx.BitmapFromImage(elecsuslogo),size=(108/2,-1))
        jqclogo = wx.Image(os.path.join(elecsus_dir, 'images/jqc-logo.png'), wx.BITMAP_TYPE_ANY)
        # jqc_bmp = wx.StaticText(self.panel,wx.ID_ANY,"image")
        jqc_bmp = wx.StaticBitmap(self.panel, wx.ID_ANY, wx.BitmapFromImage(jqclogo), size=(191, -1))

        spacer = 167
        image_sizer = wx.BoxSizer(wx.HORIZONTAL)
        image_sizer.Add((10, -1), 1, wx.EXPAND)
        image_sizer.Add((spacer, -1), 0, wx.EXPAND)
        # image_sizer.Add(elecsus_bmp,0,wx.EXPAND)
        # image_sizer.Add((10,-1),0,wx.EXPAND)
        image_sizer.Add(jqc_bmp, 0, wx.EXPAND)
        image_sizer.Add((spacer, -1), 0, wx.EXPAND)
        image_sizer.Add((10, -1), 1, wx.EXPAND)

        ## Menus are tabbed into theory and fitting sections
        ## use wx.Notebook for this
        TabPanel = wx.Notebook(self.panel)

        # add tabs

        self.ThyPanel = wx.Panel(TabPanel)
        self.FitPanel = wx.Panel(TabPanel)

        self.ThyOptions = OptionsPanel(self.ThyPanel, self, (600, -1), 'Theory')
        self.FitOptions = OptionsPanel(self.FitPanel, self, (600, -1), 'Fit')

        # Run Fit Button
        RunFitButton = wx.Button(self.FitPanel, wx.ID_ANY, 'Run Fit', size=(140, 1.5 * BtnSize))
        self.Bind(wx.EVT_BUTTON, self.OnFitButton, RunFitButton)
        # Calculate spectrum
        ComputeButton = wx.Button(self.ThyPanel, wx.ID_ANY, 'Compute Spectrum', size=(140, 1.5 * BtnSize))
        self.Bind(wx.EVT_BUTTON, self.OnComputeButton, ComputeButton)
        # Common options to both experiment and theory
        ImportButtonThy = wx.Button(self.ThyPanel, wx.ID_OPEN, label="Import Data", size=(140, 1.5 * BtnSize))
        self.Bind(wx.EVT_BUTTON, self.OnFileOpen, ImportButtonThy)
        ImportButtonFit = wx.Button(self.FitPanel, wx.ID_OPEN, label="Import Data", size=(140, 1.5 * BtnSize))
        self.Bind(wx.EVT_BUTTON, self.OnFileOpen, ImportButtonFit)

        ThyBtn_sizer = wx.BoxSizer(wx.HORIZONTAL)
        ThyBtn_sizer.Add((30, -1), 1, wx.EXPAND)
        ThyBtn_sizer.Add(ImportButtonThy, 0, wx.EXPAND)
        ThyBtn_sizer.Add((30, -1), 0, wx.EXPAND)
        ThyBtn_sizer.Add(ComputeButton, 0, wx.EXPAND)
        ThyBtn_sizer.Add((30, -1), 1, wx.EXPAND)

        FitBtn_sizer = wx.BoxSizer(wx.HORIZONTAL)
        FitBtn_sizer.Add((30, -1), 1, wx.EXPAND)
        FitBtn_sizer.Add(ImportButtonFit, 0, wx.EXPAND)
        FitBtn_sizer.Add((30, -1), 0, wx.EXPAND)
        FitBtn_sizer.Add(RunFitButton, 0, wx.EXPAND)
        FitBtn_sizer.Add((30, -1), 1, wx.EXPAND)

        self.ThySizer = wx.BoxSizer(wx.VERTICAL)
        self.ThySizer.Add(self.ThyOptions, 1, wx.EXPAND)
        self.ThySizer.Add((-1, 10), 0, wx.EXPAND)
        self.ThySizer.Add(ThyBtn_sizer, 0, wx.EXPAND)

        self.FitSizer = wx.BoxSizer(wx.VERTICAL)
        self.FitSizer.Add(self.FitOptions, 1, wx.EXPAND)
        self.FitSizer.Add((-1, 10), 0, wx.EXPAND)
        self.FitSizer.Add(FitBtn_sizer, 0, wx.EXPAND)

        self.ThyPanel.SetSizer(self.ThySizer)
        self.FitPanel.SetSizer(self.FitSizer)

        TabPanel.AddPage(self.ThyPanel, "Theory Settings")
        TabPanel.AddPage(self.FitPanel, "Fit Settings")

        tab_sizer = wx.BoxSizer(wx.HORIZONTAL)
        # tab_sizer.Add((40,-1),0,wx.EXPAND)
        tab_sizer.Add(TabPanel, 1, wx.EXPAND | wx.LEFT | wx.RIGHT, border=5)
        # tab_sizer.Add((40,-1),0,wx.EXPAND)

        ## Plot selection buttons
        plot_selection_text = wx.StaticText(self.panel, wx.ID_ANY, "Data types to show:")

        Tplot_selection_list = wx.Button(self.panel, wx.ID_ANY, 'Theory Plots', size=(100, BtnSize))
        self.Bind(wx.EVT_BUTTON, self.OnTheoryPlotSelection, Tplot_selection_list)

        Eplot_selection_list = wx.Button(self.panel, wx.ID_ANY, 'Fit Plots', size=(100, BtnSize))
        self.Bind(wx.EVT_BUTTON, self.OnFitPlotSelection, Eplot_selection_list)

        # self.Bind(EVT_)

        # for checkitem in [show_S0, show_S1, show_S2, show_S3, show_IxIy, show_alpha, show_n]:
        #	self.Bind(wx.EVT_MENU, self.OnShowTplots, checkitem)
        ## add to parent menu
        # tpM_showTplots = theoryplotMenu.AppendMenu(wx.ID_ANY,"&Theory Curves to Show", self.showTplotsSubMenu)

        plot_selection_sizer = wx.BoxSizer(wx.HORIZONTAL)
        plot_selection_sizer.Add((10, -1), 0, wx.EXPAND)
        plot_selection_sizer.Add(plot_selection_text, 0, wx.ALIGN_CENTER_VERTICAL)
        plot_selection_sizer.Add((10, -1), 1, wx.EXPAND)
        plot_selection_sizer.Add(Tplot_selection_list, 0, wx.EXPAND)
        plot_selection_sizer.Add((20, -1), 0, wx.EXPAND)
        plot_selection_sizer.Add(Eplot_selection_list, 0, wx.EXPAND)
        plot_selection_sizer.Add((20, -1), 1, wx.EXPAND)

        ## Create sizer for right-hand side of panel
        button_sizer = wx.BoxSizer(wx.VERTICAL)
        button_sizer.Add((-1, 10), 0, wx.EXPAND)
        button_sizer.Add(image_sizer, 0, wx.EXPAND)
        button_sizer.Add((-1, 5), 0, wx.EXPAND)
        button_sizer.Add(plot_selection_sizer, 0, wx.EXPAND)  # ,0,wx.EXPAND)
        button_sizer.Add((-1, 5), 0, wx.EXPAND)
        button_sizer.Add(tab_sizer, 1, wx.EXPAND)
        button_sizer.Add((-1, 5), 0, wx.EXPAND)

        ## Put plot part and button part together
        main_sizer = wx.BoxSizer(wx.HORIZONTAL)
        main_sizer.Add(plot_sizer, 1, wx.EXPAND)
        main_sizer.Add(wx.StaticLine(self.panel, -1, size=(1, -1), style=wx.LI_VERTICAL), 0, wx.EXPAND)
        main_sizer.Add(button_sizer, 0, wx.EXPAND)

        self.panel.SetSizerAndFit(main_sizer)
        self.panel.Layout()
        self.SetSize((1300, 900))
        self.SetSize((1300, 850))

    # wx.CallAfter(self.canvases[0].SetSize,(1200,900))

    #
    ## Actions for events
    #

    ##
    #### General Actions - Close window, Save Data etc...
    ##

    def _draw_fig(self, fig, canvas):
        """ shortcut method for redrawing figure and rearranging subplots to fill space """
        try:
            fig.tight_layout()
        except:
            pass

        for can in self.canvases:
            can.draw()

    # self.SendSizeEvent()

    def Call_ElecSus(self, calc_or_fit):
        """ Call elecsus with passed arguments - single calculation or fit, depending on option """

        # get parameter list, xrange from either theory or fit panel
        if calc_or_fit == 'Theory':
            panel = self.ThyOptions
            if not self.UseExpDetuning:
                # get detuning range from GUI controls
                xmin, xmax, npts = [input.GetValue() for input in panel.DetuningCtrl]
                self.x_array = np.linspace(xmin, xmax, int(npts))
            else:
                # get detuning from experimental data
                self.x_array = self.x_fit_array
        elif calc_or_fit == 'Fit':
            panel = self.FitOptions

        ## Dictionary of parameters, bools (floating or not) and bounds ((min,max) pairs)
        self.params_dict = {}
        self.params_dict_bools = {}
        self.params_dict_bounds = {}

        # get parameter list
        const_params = panel.fixed_paramlist_inputs
        const_param_labels = ['Elem', 'Dline', 'Constrain']
        self.params_dict['Elem'] = const_params[0].GetStringSelection()
        self.params_dict['Dline'] = const_params[1].GetStringSelection()
        self.params_dict['Constrain'] = const_params[2].IsChecked()

        self.main_param_labels = ['T', 'lcell', 'shift', 'GammaBuf', 'DoppTemp', 'rb85frac', 'K40frac',
                                  'K41frac']  ## strings of dictionary entries as used by elecsus
        self.main_params = [input.GetValue() for input in panel.main_paramlist_inputs]
        for label, value in zip(self.main_param_labels, self.main_params):
            self.params_dict[label] = value

        # modfiy cell length - convert from mm to m
        self.params_dict['lcell'] *= 1e-3

        self.magnet_param_labels = ['Bfield', 'Btheta', 'Bphi']
        self.magnet_params = [input.GetValue() for input in panel.magnet_paramlist_inputs]
        for label, value in zip(self.magnet_param_labels, self.magnet_params):
            self.params_dict[label] = value
        # convert from degree to radians
        self.params_dict['Btheta'] *= np.pi / 180
        self.params_dict['Bphi'] *= np.pi / 180

        self.polarisation_param_labels = ['E_x', 'E_y', 'E_phase']
        self.polarisation_params = [input.GetValue() for input in
                                    panel.pol_control_inputs[1:]]  # theta-0 is not needed in general
        for label, value in zip(self.polarisation_param_labels, self.polarisation_params):
            self.params_dict[label] = value

        # get Efield vector
        self.params_dict['E_phase'] *= np.pi / 180
        E_vec = np.array(
            [self.params_dict['E_x'], self.params_dict['E_y'] * np.exp(1.j * self.params_dict['E_phase']), 0])
        print(self.params_dict)

        if calc_or_fit == 'Fit':
            # Append floating parameters to params_dict_bools
            for i, checkbox in enumerate(panel.main_paramlist_bools):
                if checkbox.IsChecked():
                    self.params_dict_bools[self.main_param_labels[i]] = True

            for i, checkbox in enumerate(panel.magnet_paramlist_bools):
                if checkbox.IsChecked():
                    self.params_dict_bools[self.magnet_param_labels[i]] = True

            # Append parameter bounds to params_dict_bounds
            for i, checkbox in enumerate(panel.main_paramlist_usebounds):
                if checkbox.IsChecked():
                    minn = self.FitOptions.main_paramlist_mins[i].GetValue()
                    maxx = self.FitOptions.main_paramlist_maxs[i].GetValue()
                    self.params_dict_bounds[self.main_param_labels[i]] = (minn, maxx)

            for i, checkbox in enumerate(panel.magnet_paramlist_usebounds):
                if checkbox.IsChecked():
                    minn = self.FitOptions.magnet_paramlist_mins[i].GetValue()
                    maxx = self.FitOptions.magnet_paramlist_maxs[i].GetValue()
                    self.params_dict_bounds[self.magnet_param_labels[i]] = (minn, maxx)

            ## POLARISATION FIT OPTIONS TO ADD

            if self.FitOptions.fit_polarisation_checkbox.IsChecked():
                print('Fitting Polarisation...')

                self.params_dict_bools['E_x'] = True
                self.params_dict_bools['E_y'] = True

                self.params_dict_bounds['E_x'] = [-1., 1.]
                self.params_dict_bounds['E_y'] = [-1., 1.]

                if not self.FitOptions.constrain_linear_checkbox.IsChecked():
                    print('Fitting Pol. Phase...')
                    self.params_dict_bools['E_phase'] = True
                #	self.params_dict_bounds['E_phase'] = (0.,np.pi)
                else:
                    self.params_dict_bools['E_phase'] = False

            print(self.params_dict_bools)

        if calc_or_fit == 'Theory':
            print('\n\n')
            print(time.ctime())
            print('Calling ElecSus for single calculation with parameters:')
            print(self.params_dict)

            spectrum_data = calculate(self.x_array * 1e3, E_vec, self.params_dict,
                                      outputs=['S0', 'S1', 'S2', 'S3', 'Ix', 'Iy', 'I_P45', 'I_M45', 'Ir', 'Il',
                                               'alphaPlus', 'alphaMinus', 'alphaZ'])
            self.y_arrays[0:4] = spectrum_data[0:4]  # S0,S1,S2,S3
            self.y_arrays[4] = [spectrum_data[4], spectrum_data[5]]  # Ix,Iy
            self.y_arrays[5] = [spectrum_data[6], spectrum_data[7]]  # I+45,I-45
            self.y_arrays[6] = [spectrum_data[8], spectrum_data[9]]  # I_RCP, I_LCP
            self.y_arrays[7] = [spectrum_data[10], spectrum_data[11], spectrum_data[12]]  # alpha +/-/z

            # print self.y_arrays
            # for i, array in enumerate(self.y_arrays):
            #	print i, type(array)

            self.GetCurrentAxesLimits(self.figs[0])
            self.OnCreateAxes(self.figs[0], self.canvases[0], clear_current=True)

        elif calc_or_fit == 'Fit':
            ### Use another thread for running elecsus fitting so the main panel doesn't stop responding

            # Check if fit is already running, only proceed if not fitting already
            if not self.already_fitting:

                # Verbose output
                print('\n\n')
                print(time.ctime())
                print('Calling ElecSus for fitting data with initial parameters:')
                for key in self.params_dict:
                    print(key, self.params_dict[key])
                print('\nVarying the following parameters:')
                for key in self.params_dict_bools:
                    print(key)
                print('\nSubject to the following boundaries:')
                for key in self.params_dict_bounds:
                    val = self.params_dict_bounds[key]
                    print(key, val[0], 'to ', val[1])

                ## log time, data set to be fitted, initial parameters on the 'Fit Info' notebook:
                font1 = wx.Font(10, wx.TELETYPE, wx.NORMAL, wx.NORMAL)  # , False, u'Consolas')
                self.FitInformation.StatusTextBox.SetFont(font1)
                self.FitInformation.write('Fit started at:'.ljust(25) + time.ctime() + '\n')
                self.FitInformation.write(
                    'Data set to be fitted:'.ljust(25) + os.path.join(self.dirname, self.filename) + '\n')
                self.FitInformation.write('Experimental Data Type:'.ljust(25) + self.fit_datatype + '\n')
                self.FitInformation.write('Initial parameters (Floated):\n')
                for key in self.params_dict:
                    val = self.params_dict[key]
                    self.FitInformation.write('\t' + key.ljust(30) + str(val).ljust(10))
                    if key in self.params_dict_bools:
                        self.FitInformation.write(' (Floating')
                        if key in self.params_dict_bounds:
                            self.FitInformation.write(
                                ', bounded between ' + str(self.params_dict_bounds[key][0]) + ' and' + str(
                                    self.params_dict_bounds[key][1]) + ' )')
                        else:
                            self.FitInformation.write(', unbounded)')

                self.FitInformation.write('Using algorithm: ' + self.fit_algorithm)

                ##
                #### Run Fitting algorithm
                ##

                # initialise thread for fitting
                fitThread = FittingThread(self)

                # start thread - thread grabs all information from main window, so start() is all that's needed
                fitThread.start()
                # After the fit completes, the thread triggers an EVT_FIT_COMPLETE which
                # calls (in the main thread) the OnFitCompleted() method

                # set flag to only allow one fit to run at any time
                self.already_fitting = True

                # show dialog box with constantly cycling status bar
                self.fitting_dlg = wx.ProgressDialog("Fit in progress",
                                                     "Fitting in progress. Please wait for fitting to complete. This may take a while.",
                                                     maximum=100, style=wx.PD_ELAPSED_TIME)
                self.fitting_dlg.Show(True)
                fitProgressThread = ProgressThread(self)
                fitProgressThread.start()

            else:
                dlg = wx.MessageDialog(self, "Fit already in progress. Only one fit may be run at a time.",
                                       "Patience required...", style=wx.OK | wx.ICON_ERROR)
                dlg.ShowModal()
            ## dialog box for already fitting...

    def CopyParams(self, order):
        """ Copy current parameter values, either between theory and fit tabs, or other way around """
        F_params = self.FitOptions.fixed_paramlist_inputs + self.FitOptions.main_paramlist_inputs + self.FitOptions.magnet_paramlist_inputs + self.FitOptions.pol_control_inputs

        T_params = self.ThyOptions.fixed_paramlist_inputs + self.ThyOptions.main_paramlist_inputs + self.ThyOptions.magnet_paramlist_inputs + self.ThyOptions.pol_control_inputs

        for fp, tp in zip(F_params, T_params):
            if order == 1:
                # Theory to Fit
                fp.SetValue(tp.GetValue())
            elif order == 2:
                tp.SetValue(fp.GetValue())

        print('Parameters Copied')

    def GetCurrentAxesLimits(self, fig):
        """ Get current axes limits (doesn't return, but updates self.<> variables"""
        displayed_axes = [i | j for i, j in \
                          zip(self.display_theory_curves, self.display_expt_curves)]
        n_axes = displayed_axes.count(True)

        # get current axes limits
        if len(fig.axes) > 0:
            self.xlim = fig.axes[0].get_xlim()
            j = 0
            for i, displayed_ax in enumerate(displayed_axes):
                if displayed_ax:
                    self.ylim[i] = fig.axes[j].get_ylim()
                    j += 1

    def OnAboutElecSus(self, event):
        """ Show a message box about ElecSus """
        dlg = wx.MessageDialog(self, NOTICE.noticestring, "About", wx.OK)
        if dlg.ShowModal() == wx.ID_OK:
            dlg.Destroy()

    def OnAboutThis(self, event):
        """ Show a message box about the program """
        dlg = wx.MessageDialog(self,
                               "ElecSus GUI\n\nA graphical interface for ElecSus, a program to calculate the weak-probe electric susceptibility of alkali atoms.\n\n Written in python using wxPython and matplotlib.\n\nCopyright 2016/7 James Keaveney and co-authors",
                               "About", wx.OK)
        if dlg.ShowModal() == wx.ID_OK:
            dlg.Destroy()

    def OnAdvancedOptions(self, event):
        """ Open the dialog box for adjusting advanced fit options """
        dlg = AdvancedFitOptions(self, "Advanced Fit Options", wx.ID_ANY)

        # Show() rather than ShowModal() - doesn't halt program flow
        if dlg.ShowModal() == wx.ID_OK:
            self.advanced_fitoptions = dlg.return_all_options()
            print(self.advanced_fitoptions)

    def OnAutoscale(self, event):
        """ Set axes auto-scaling """
        self.Autoscale = bool(event.IsChecked())

    def OnComputeButton(self, event):
        """ Call elecsus to compute spectrum """
        self.Call_ElecSus('Theory')

    def OnCopyParamsTtoF(self, event):
        """ Copy parameters from theory tab to fitting tab """
        self.CopyParams(1)

    def OnCopyParamsFtoT(self, event):
        """ Copy parameters from fitting tab to theory tab """
        self.CopyParams(2)

    def OnCreateAxes(self, fig, canvas, clear_current=True):
        """ (Re)Create as many sets of axes in the main figure as are needed, and label them all """

        # calculate how many axes should be displayed - count if any elements of display_expt/theory_curves are true
        displayed_axes = [i | j for i, j in \
                          zip(self.display_theory_curves, self.display_expt_curves)]
        n_axes = displayed_axes.count(True)

        # if not self.Autoscale:
        #	# get current axes limits
        #	self.xlim = fig.axes[0].get_xlim()
        #	for i,displayed_ax in enumerate(displayed_axes):
        #		if displayed_ax:
        #			self.ylim[i] = 0

        # clear figure and start again from nothing if number of axes has changed, or if hold is off
        if clear_current:
            fig.clf()
        if n_axes != len(fig.axes):
            fig.clf()

        # create bare axes, all equal sizes
        if n_axes == 0:
            n_axes = 1

        fig.add_subplot(n_axes, 1, 1)
        i = 0
        for i in range(1, n_axes):
            fig.add_subplot(n_axes, 1, i + 1, sharex=fig.axes[0])

        # Testing:
        # print self.display_expt_curves
        # print self.y_expt_arrays

        ## PLOT BASED ON BOOL DISPLAY_x_CURVE
        i = 0
        for displayT, displayE, yt, xe, ye, ylabel in zip(self.display_theory_curves, self.display_expt_curves, \
                                                          self.y_arrays, self.x_expt_arrays, self.y_expt_arrays,
                                                          self.plot_ylabels):
            try:
                # print i
                ax = fig.axes[i]
            except:
                pass
            if displayE and ye is not None:
                # if isinstance(ye, (list,tuple)):
                #	for xi,yi in zip(xe,ye):
                #		ax.plot(xi,yi,color=d_grey)
                # else:
                ax.plot(xe, ye, color=d_olive)
            if displayT and yt is not None:
                if isinstance(yt, (list, tuple)):
                    for yi in yt:
                        ax.plot(self.x_array, yi)
                else:
                    ax.plot(self.x_array, yt)
            if displayT or displayE:
                ax.set_ylabel(ylabel)
                i += 1

        # set x axis label and rescale all axes to fit data
        fig.axes[-1].set_xlabel('Detuning (GHz)')
        if self.Autoscale:
            for ax in fig.axes:
                ax.autoscale_view(tight=True)
        else:
            fig.axes[0].set_xlim(self.xlim)
            j = 0
            for i, displayed_ax in enumerate(displayed_axes):
                if displayed_ax:
                    fig.axes[j].set_ylim(self.ylim[i])
                    j += 1

        # fig.axes[-1].set_xlim(self.xrange)

        # remove the rest of the x tick labels from all but the bottom panel
        for ax in fig.axes[:-1]:
            plt.setp(ax.get_xticklabels(), visible=False)

        # print 'Created '+str(n_axes)+' axes'

        # update the plot window
        self._draw_fig(fig, canvas)

    def OnCreateResidualPlot(self, fig, canvas):
        """
		Create a plot with main data, residuals and (optionally) histogram of residuals, using
		subplot2grid in matplotlib
		"""

        fig.clf()

        print('Debugging...')
        print(self.fit_datatype)
        print(self.y_optimised)

        # normalised_residuals = False
        if self.normalised_residuals:
            ### not done yet! -- requires error bars in imported data
            residuals = 100 * (self.y_fit_array - self.y_optimised)
        else:
            residuals = 100 * (self.y_fit_array - self.y_optimised)

        fig = plt.figure(2)
        yy = 4
        xx = 6
        if self.residual_histogram:
            ax_main = plt.subplot2grid((yy, xx), (0, 0), colspan=xx - 1, rowspan=yy - 1)
            ax_residual = plt.subplot2grid((yy, xx), (yy - 1, 0), colspan=xx - 1, sharex=ax_main)
            ax_hist = plt.subplot2grid((yy, xx), (yy - 1, xx - 1), sharey=ax_residual)

            plt.setp(ax_hist.get_yticklabels(), visible=False)
            ax_hist.set_xticklabels([])

        else:
            ax_main = plt.subplot2grid((yy, xx), (0, 0), colspan=xx, rowspan=yy - 1)
            ax_residual = plt.subplot2grid((yy, xx), (yy - 1, 0), colspan=xx, sharex=ax_main)

        plt.setp(ax_main.get_xticklabels(), visible=False)

        ax_residual.set_xlabel('Detuning (GHz)')
        ax_residual.set_ylabel('Residuals (%)')

        ax_main.set_ylabel(self.expt_type)

        ax_main.plot(self.x_fit_array, self.y_fit_array, color=d_olive)
        print(len(self.x_fit_array), len(self.y_optimised))
        ax_main.plot(self.x_fit_array, self.y_optimised)
        ax_residual.plot(self.x_fit_array, residuals, lw=1.25)
        ax_residual.axhline(0, color='k', linestyle='dashed')

        if self.residual_histogram:
            bins = 25
            ax_hist.hist(residuals, bins=bins, orientation='horizontal')
            ax_hist.axhline(0, color='k', linestyle='dashed')

        ax_main.autoscale_view(tight=True)

        self._draw_fig(fig, canvas)

    def OnDataProcessing(self, event):
        """ Open the dialog box for binning / smoothing data """
        if self.x_fit_array is not None:
            dlg = DataProcessingDlg(self, "Data Processing", wx.ID_ANY)
            if dlg.Show() == wx.ID_OK:
                dlg.Destroy()
        else:
            dlg = wx.MessageDialog(self, "Can't process data that hasn't been loaded...", "Nope.",
                                   wx.OK | wx.ICON_INFORMATION)
            dlg.ShowModal()

    def OnExit(self, event):
        """ What to do when the window is closed """
        ## explicitly close all figures (bug with matplotlib and wx??)
        plt.close('all')
        self.Destroy()

    def OnFileOpen(self, event):
        """
		Open a csv data file and plot the data. Detuning is assumed to be in GHz.
		Vertical units are assumed to be the same as in the theory curves
		"""
        self.dirname = ''
        dlg_choice = wx.SingleChoiceDialog(self, "Choose type of data to be imported", "Data import",
                                           choices=OutputTypes)

        # wait for OK to be clicked
        if dlg_choice.ShowModal() == wx.ID_OK:
            choice = dlg_choice.GetSelection()
            # print 'Choice:', choice
            self.expt_type = OutputTypes[choice]
            # use the choice index to select which axes the data appears on	- may be different
            # if axes order is rearranged later?
            self.choice_index = OutputTypes_index[choice]
            # print self.choice_index

            dlg_choice.Destroy()

            dlg_open = wx.FileDialog(self, "Choose 2-column csv file (Detuning, Transmission)",
                                     self.dirname, "", "*.csv", wx.FD_OPEN)

            # if OK button clicked, open and read file
            if dlg_open.ShowModal() == wx.ID_OK:
                # set experimental display on, and update menus
                self.display_expt_curves[self.choice_index] = True
                # self.showEplotsSubMenu.GetMenuItems()[self.choice_index].Check(True)

                self.filename = dlg_open.GetFilename()
                self.dirname = dlg_open.GetDirectory()
                # call read
                self.x_expt_arrays[self.choice_index], self.y_expt_arrays[self.choice_index] = np.loadtxt(
                    os.path.join(self.dirname, self.filename), delimiter=',', usecols=[0, 1]).T

                # overwrite fit_array data - i.e. last data to be loaded
                self.x_fit_array = self.x_expt_arrays[self.choice_index]
                self.y_fit_array = self.y_expt_arrays[self.choice_index]

                # implicit that the fit type is the same as last data imported
                self.fit_datatype = self.expt_type

                ## create main plot
                self.OnCreateAxes(self.figs[0], self.canvases[0], clear_current=True)

            dlg_open.Destroy()

    def OnFitBounds(self, event):
        """ Set fit bounds (for detuning-axis range) """
        dlg = FitBoundsDialog(self, "Fit Bounds", wx.ID_ANY)

        if dlg.ShowModal() == wx.ID_OK:
            self.detuning_fit_bounds = dlg.OnUpdateRange()

    # print self.detuning_fit_bounds

    def OnFitButton(self, event):
        """ Call elecsus to fit data. Some sanity checking takes place first. """

        ## check for things that will prevent fitting from working, e.g. no data loaded - halt fitting if found
        if len(self.y_fit_array) == 0:
            # warn about no data present
            dlg = wx.MessageDialog(self, "No experimental data has been loaded, cannot proceed with fitting...",
                                   "No no no", wx.OK | wx.ICON_EXCLAMATION)
            dlg.ShowModal()
            return

        self.fit_bools = [checkbox.IsChecked() for checkbox in self.FitOptions.main_paramlist_bools]
        self.fit_bools += [checkbox.IsChecked() for checkbox in self.FitOptions.magnet_paramlist_bools]
        self.fit_bools += [self.FitOptions.fit_polarisation_checkbox.IsChecked()]
        if self.fit_bools.count(True) == 0:
            dlg = wx.MessageDialog(self, "No fit parameters are floating, cannot proceed with fitting...", "No no no",
                                   wx.OK | wx.ICON_EXCLAMATION)
            dlg.ShowModal()
            return

        ## check for non-optimal conditions and warn user
        if self.warnings:
            ## if number of booleans > 3 and ML fitting selected, warn about fitting methods
            if self.fit_bools.count(True) > 3 and self.fit_algorithm == 'Marquardt-Levenberg':
                dlg = wx.MessageDialog(self,
                                       "The number of fitted parameters is large and the Marquardt-Levenberg algorithm is selected. There is a high probability that the fit will return a local minimum, rather than the global minimum. \n\nTo find the global minimum more reliably, consider changing to either Random-Restart or Simulated Annealing algorithms.\n\n Continue with fitting anyway?",
                                       "Warning", wx.YES | wx.NO | wx.ICON_WARNING)

                if dlg.ShowModal() == wx.ID_NO:
                    return

            ## if large number of data points
            if len(self.x_fit_array) > 5000:
                dlg = wx.MessageDialog(self,
                                       "The number of data points is quite high and fitting may be very slow, especially with Random-Restart or Simulated Annealing methods. \n\nConsider reducing the number of data points by binning data (Menu Fit --> Data Processing... --> Bin Data).\n\n Continue with fitting anyway?",
                                       "Warning", wx.YES | wx.NO | wx.ICON_WARNING)

                if dlg.ShowModal() == wx.ID_NO:
                    return

        # Bounds on fit parameters must be enabled for differential evolution
        if self.fit_algorithm == 'Differential Evolution':
            # status of checkboxes for floated params must equal checkboxes ticked for bounds
            ticked_bools = [i for i, box in
                            enumerate(self.FitOptions.main_paramlist_bools + self.FitOptions.magnet_paramlist_bools) if
                            box.IsChecked()]
            print(ticked_bools)
            ticked_bounds = [i for i, box in enumerate(
                self.FitOptions.main_paramlist_usebounds + self.FitOptions.magnet_paramlist_usebounds) if
                             box.IsChecked()]
            print(ticked_bounds)

            if ticked_bools != ticked_bounds:
                dlg = wx.MessageDialog(self,
                                       "Bounds on fit parameters must be specified to use Differential Evolution algorithm",
                                       "Bounds not specified", style=wx.OK | wx.CENTRE | wx.ICON_ERROR)
                dlg.ShowModal()
                return

        # If all conditions satisfied, start the fitting process
        self.Call_ElecSus('Fit')

    def OnFitCompleted(self, event):
        """ Task to complete after fitting completed """
        panel = self.FitOptions

        self.FitInformation.write('\n============== Fit Completed ============ \n\n')

        # self.opt_params = self.opt_params_new

        ## Add information to the Fitting text box
        self.FitInformation.write(
            '\nRMS error between theory and experiment (%): ' + str(round(self.rms * 100, 2)) + '\n')
        self.FitInformation.write(
            '\n-------------------------------------------------------------------------------------\n')

        self.FitInformation.write('Fit report from LM Fit:\n')
        # [ self.FitInformation.write('\t'+param_name.ljust(30)+str(param_value).ljust(10)+'('+str(boo)+')\n') for param_name, param_value,boo in zip(fittable_parameterlist, self.opt_params_new, self.fit_bools) ]
        self.FitInformation.write(self.fit_result.fit_report())

        # Add RMS info to the Fitting text box

        # use fitted parameters to calculate new theory arrays
        print('\n\n')
        print(time.ctime())
        print('Calling ElecSus for single calculation with optimised parameters')
        print(self.opt_params)

        self.y_optimised = self.fit_result.best_fit
        # E_in_opt = [self.opt_params['Ex'],[self.opt_params['Ey'],self.opt_params['Phase']]]
        E_in_opt = np.array(
            [self.opt_params['E_x'], self.opt_params['E_y'] * np.exp(1.j * self.opt_params['E_phase']), 0])
        spectrum_data = calculate(self.x_array * 1e3, E_in_opt, self.opt_params,
                                  outputs=['S0', 'S1', 'S2', 'S3', 'Ix', 'Iy', 'I_P45', 'I_M45', 'Ir', 'Il',
                                           'alphaPlus', 'alphaMinus', 'alphaZ'])

        self.y_arrays[0:4] = spectrum_data[0:4]  # S0,S1,S2,S3
        self.y_arrays[4] = [spectrum_data[4], spectrum_data[5]]  # Ix,Iy
        self.y_arrays[5] = [spectrum_data[6], spectrum_data[7]]  # I+45,I-45
        self.y_arrays[6] = [spectrum_data[8], spectrum_data[9]]  # I_RCP, I_LCP
        self.y_arrays[7] = [spectrum_data[10], spectrum_data[11], spectrum_data[12]]  # alpha +/-/z

        # update main plot
        # turn on theory curve for the type of plot we just fitted..
        index_fit_datatype = OutputTypes_index[OutputTypes.index(self.fit_datatype)]
        self.display_theory_curves[index_fit_datatype] = True

        # Reset the 'already fitting' flag
        self.already_fitting = False

        # close the 'fitting in progress' dialog box
        self.fitting_dlg.Show(False)
        self.fitting_dlg.Destroy()

        # update the figure
        self.OnCreateAxes(self.figs[0], self.canvases[0])
        print('Updating main plot...')

        # ask whether to update the initial fitting parameters

        dlg = wx.MessageDialog(self,
                               "Fit completed successfully. Details can be found in the Fitting Information Tab.\
			\n\nReplace initial fit parameters with optimised parameters?",
                               "Fit Complete",
                               style=wx.YES | wx.NO)
        if dlg.ShowModal() == wx.ID_YES:

            # set optimised parameters into GUI control boxes

            self.main_param_labels = ['T', 'lcell', 'shift', 'GammaBuf', 'DoppTemp', 'rb85frac', 'K40frac',
                                      'K41frac']  ## strings of 	dictionary entries as used by elecsus

            self.opt_params['lcell'] *= 1e3
            # main parameters
            for i in range(len(self.main_param_labels)):
                panel.main_paramlist_inputs[i].SetValue(self.opt_params[self.main_param_labels[i]])

            # magnet parameters
            self.opt_params['Btheta'] /= (np.pi / 180)
            self.opt_params['Bphi'] /= (np.pi / 180)
            self.opt_params['E_phase'] /= (np.pi / 180)
            for i in range(len(self.magnet_param_labels)):
                panel.magnet_paramlist_inputs[i].SetValue(self.opt_params[self.magnet_param_labels[i]])

            # polarisation parameters
            for i in range(len(self.polarisation_param_labels)):
                panel.pol_control_inputs[i + 1].SetValue(self.opt_params[self.polarisation_param_labels[i]])

        dlg.Destroy()

        # create/update residuals plot
        self.OnCreateResidualPlot(self.figs[1], self.canvases[1])

    def OnFitPlotSelection(self, event):
        """ Select plots to show, via the popup button on the main panel """
        btn = event.GetEventObject()
        pos = btn.ClientToScreen((0, 0))
        dlg = PlotSelectionDialog(self.panel, self, 'Fit Plots Shown:', 'Fit', pos)

        if dlg.Show() == wx.ID_OK:
            dlg.Destroy()

    def OnFitTypeChangePanel(self, event):
        """ Action to perform when fit type is changed """
        # print self.fittypeSubMenu.GetMenuItems()
        print('')
        for panelitem in self.FitOptions.fit_types:
            if panelitem.GetValue():
                self.fit_algorithm = panelitem.GetLabel()
                # self.fittypeSubMenu.Check(idfit,True)
                # self.OnFitTypeChangeMenu(1)
                print('Fit Algorithm changed to:', self.fit_algorithm)

    # self.fittypeSubMenu.Check(idfit,False)
    # print menuitem.IsChecked()

    def OnFitWarnings(self, event):
        """
		Warn about bad fitting practices - e.g. when there are many data points to fit, or many
		fit parameters where the fit algorithm could be improved.
		"""
        self.warnings = bool(event.IsChecked())

    def OnGridToggleMain(self, event):
        """ Toggle axes grid on main plot """
        for ax in self.figs[0].axes:
            ax.grid(bool(event.IsChecked()))
        self._draw_fig(self.figs[0], self.canvases[0])

    def OnGridToggleRes(self, event):
        """ Toggle axes grid on residuals plot """
        for ax in self.figs[1].axes:
            ax.grid(bool(event.IsChecked()))
        self._draw_fig(self.figs[1], self.canvases[1])

    def OnLivePlotting(self, event):
        """
		Turn on/off live plotting when parameters are changed.
		Main plot updates in pseudo-realtime, rather than having to click 'compute' every time

		This method binds or unbinds a call to the compute button each time a control is changed.
		"""
        LivePlotOn = bool(event.IsChecked())

        if LivePlotOn:
            for ctrl in self.ThyOptions.all_floatspin_inputs:
                self.Bind(EVT_FLOATSPIN, self.OnComputeButton, ctrl)

            for ctrl in self.ThyOptions.fixed_paramlist_inputs[0:2]:
                self.Bind(wx.EVT_COMBOBOX, self.OnComputeButton, ctrl)

            self.LiveEventsBound = True
        else:
            # unbind the events, if currently bound
            if self.LiveEventsBound:
                # unbind
                for ctrl in self.ThyOptions.all_floatspin_inputs:
                    self.Unbind(EVT_FLOATSPIN, ctrl)

                for ctrl in self.ThyOptions.fixed_paramlist_inputs[0:2]:
                    self.Unbind(EVT_FLOATSPIN, ctrl)

            self.LiveEventsBound = False

    def OnLoadConfig(self, event):
        """
		Load previous configuration settings from pickle file, for picking up where you left off...
		"""
        dlg = wx.MessageDialog(self,
                               "Load previous configuration of the program - theory/fit parameters, plot settings etc...\n\nNot implemented yet...",
                               "No no no", wx.OK)
        dlg.ShowModal()

    ## do the opposite of save config ...

    def OnPlotHold(self, event):
        """
		Toggle plot hold (keep data on updating figure) on/off
		Allows multiple data sets to be shown on same plot
		"""
        # self.PlotHold = bool(event.IsChecked())
        # self.figs[0].hold(self.PlotHold)
        dlg = wx.MessageDialog(self, "Not implemented yet...", "No no no", wx.OK)
        dlg.ShowModal()

    def OnPlotLegend(self, event):
        """ Toggle plot legend on/off """
        self.legendOn = bool(event.IsChecked())

    def OnResHist(self, event):
        """ Turn histogram of residuals on/off """
        self.residual_histogram = bool(event.IsChecked())
        self.OnCreateResidualPlot(self.figs[1], self.canvases[1])

    def OnSaveConfig(self, event):
        """
		Save present configuration settings - plot types, data ranges, parameters ... for faster repeating of common tasks
		"""

        dlg = wx.MessageDialog(self,
                               "Save current configuration of the program - theory/fit parameters, plot settings etc...\n\nNot implemented yet...",
                               "No no no", wx.OK)
        dlg.ShowModal()

        data_dump = [0]

        # get plot settings
        # ...
        # get theory tab settings
        # ...
        # get fit tab settings
        # ...
        # get mist settings
        # ...

        ## filedialog window for selecting filename/location
        filename = './elecsus_gui_config.dat'

        # save data in python-readable (binary) format using pickle module
        with open(filename, 'wb') as file_obj:
            pickle.dump(data_dump, file_obj)

    def OnSaveCSVData(self, event):
        """
		Method to save the main plot data traces as a n-column csv file.

		*All* data is saved, whether or not it is displayed

		This method selects the file name, then passes that to SaveTheoryCurves()
		"""

        SaveFileDialog = wx.FileDialog(self, "Save Output File", "./", "Outputs",
                                       "CSV files (*.csv)|*.csv", wx.FD_SAVE | wx.FD_OVERWRITE_PROMPT)

        if SaveFileDialog.ShowModal() == wx.ID_OK:
            output_filename = SaveFileDialog.GetPath()
            SaveFileDialog.Destroy()

            print(output_filename)

            # don't need this - FD_OVERWRITE_PROMPT does the same job
            # check for overwrite current files
            # if os.path.isfile(output_filename):
            #	OverwriteDialog = wx.MessageDialog(self,"Warning: file exists already! Overwrite?",\
            #		"Overwrite?",wx.YES_NO|wx.NO_DEFAULT)
            #
            #	if OverwriteDialog.ShowModal() == wx.NO:
            #		OverwriteDialog.Destroy()
            #		return # exit without saving
            #	else:
            #		OverwriteDialog.Destroy()

            ## do save
            self.SaveTheoryCurves(output_filename)

    def OnSaveFig(self, event):
        """ Basically the same as saving the figure by the toolbar button. """
        # widcards for file type selection
        wilds = "PDF (*.pdf)|*.pdf|" \
                "PNG (*.png)|*.png|" \
                "EPS (*.eps)|*.eps|" \
                "All files (*.*)|*.*"
        exts = ['.pdf', '.png', '.eps', '.pdf']  # default to pdf
        SaveFileDialog = wx.FileDialog(self, message="Save Figure", defaultDir="./", defaultFile="figure",
                                       wildcard=wilds, style=wx.FD_SAVE | wx.FD_OVERWRITE_PROMPT)
        SaveFileDialog.SetFilterIndex(0)

        if SaveFileDialog.ShowModal() == wx.ID_OK:
            output_filename = SaveFileDialog.GetPath()
            if output_filename[-4:] == exts[SaveFileDialog.GetFilterIndex()]:
                output_filename = output_filename[:-4]

            # save all current figures
            for fig, id in zip(self.figs, self.fig_IDs):
                fig.savefig(output_filename + '_' + str(id) + exts[SaveFileDialog.GetFilterIndex()])

        SaveFileDialog.Destroy()

    def OnShowEplots(self, event):
        """ Action when plot type is changed from the menu """
        for ii, item in enumerate(self.showEplotsSubMenu.GetMenuItems()):
            if item.IsChecked():
                self.display_expt_curves[ii] = True
            else:
                self.display_expt_curves[ii] = False

        # redraw plot
        self.OnCreateAxes(self.figs[0], self.canvases[0])

    def OnShowTplots(self, event):
        """ Action when plot type is changed from the menu """
        for ii, item in enumerate(self.showTplotsSubMenu.GetMenuItems()):
            if item.IsChecked():
                self.display_theory_curves[ii] = True
            else:
                self.display_theory_curves[ii] = False

        # redraw plot
        self.OnCreateAxes(self.figs[0], self.canvases[0])

    def OnTheoryPlotSelection(self, event):
        """ Select plots to show, via the popup button on the main panel """

        btn = event.GetEventObject()
        pos = btn.ClientToScreen((0, 0))
        dlg = PlotSelectionDialog(self.panel, self, 'Theory Plots Shown:', 'Theory', pos)

        if dlg.Show() == wx.ID_OK:
            dlg.Destroy()

    def OnUseExpDetuning(self, event):
        """ Action when Menu Item 'Use Experimental Detuning' is clicked """
        if self.x_fit_array is not None:
            # only do anything if data has been loaded already
            self.UseExpDetuning = bool(event.IsChecked())
            self.OnComputeButton(1)
        else:
            problem_dlg = wx.MessageDialog(self, "No experimental data has been loaded yet", "No data to use",
                                           wx.OK | wx.ICON_ERROR)
            problem_dlg.ShowModal()
            self.eM_UseExpDetuning.Check(False)

    def SaveTheoryCurves(self, filename):
        """
		Method to actually do the saving of xy data to csv file.
		Separate to the OnSaveCSVData method in case a filename is automatically chosen
		- i.e. when fitting data, there is an option to autosave the results which calls this method
		"""
<<<<<<< HEAD
        # print len(self.y_arrays)
        # print self.y_arrays

        xy_data = list(zip(self.x_array, self.y_arrays[0].real, self.y_arrays[1].real, self.y_arrays[2].real,
                           self.y_arrays[3].real, \
                           self.y_arrays[4][0].real, self.y_arrays[4][1].real, \
                           self.y_arrays[5][0].real, self.y_arrays[5][1].real, \
                           self.y_arrays[6][0].real, self.y_arrays[6][1].real, \
                           self.y_arrays[7][0].real, self.y_arrays[7][1].real, self.y_arrays[7][2].real))
        success = write_CSV(xy_data, filename, titles=['Detuning'] + OutputTypes)
        if not success:
            problem_dlg = wx.MessageDialog(self, "There was an error saving the data...", "Error saving",
                                           wx.OK | wx.ICON_ERROR)
            problem_dlg.ShowModal()

=======
		#print len(self.y_arrays)
		#print self.y_arrays		
					
		xy_data = list(zip(self.x_array,self.y_arrays[0].real,self.y_arrays[1].real,self.y_arrays[2].real,self.y_arrays[3].real,\
			self.y_arrays[4][0].real, self.y_arrays[4][1].real,\
			self.y_arrays[5][0].real, self.y_arrays[5][1].real, \
			self.y_arrays[6][0].real, self.y_arrays[6][1].real,\
			self.y_arrays[7][0].real, self.y_arrays[7][1].real, self.y_arrays[7][2].real))
		print('Here fine1')
		success = write_CSV(xy_data, filename, titles=['Detuning']+OutputTypes)
		if not success:
			problem_dlg = wx.MessageDialog(self, "There was an error saving the data...", "Error saving", wx.OK|wx.ICON_ERROR)
			problem_dlg.ShowModal()
>>>>>>> 10480218

##############

''' DEPRECATED - using numpy loadtxt instead ::
def read_CSV(filename,spacing=0,columns=2):
	""" Read an n-column csv file. Return data as n numpy arrays """
	f=open(filename,'U')
	fid=[]
	for line in f:
		fid.append(line)
	f.close()
	# -1: ignore last (blank) line in csv file (lecroy)
	fid = fid[spacing:-1]
	inData=csv.reader(fid,delimiter=',')
	# spacing : skips lines if needed (e.g., on oscilloscope files)
	
	data=[]
	for i in range(0,columns): data.append([])
	
	for row in inData:
		for i in range(0,columns):
			data[i].append(float(row[i]))
	
	for i in range(0,columns):
		data[i] = np.array(data[i])
		
	return data		
'''


def write_CSV(xy, filename, titles=None):
    """ Method for writing csv data with arbitrary
		number of columns to filename.
		takes in xy, which should be of the form [[x1,y1],[x2,y2] ...]
		this can be done by zipping arrays, e.g.
			xy = zip(x,y,z)
			where x, y and z are 1d arrays
		This creates a csv file that looks like
		x1, y1, z1, ...
		x2, y2, z2, ...
		...
		xN, yN, zN, ...

		The optional titles writes a single header row at the top of the csv file.
<<<<<<< HEAD
	"""

    try:
        with open(filename, 'wb') as csvfile:
            csv_writer = csv.writer(csvfile, delimiter=',')
            if titles is not None:
                csv_writer.writerow(titles)
            for xy_line in xy:
                csv_writer.writerow(xy_line)
        return True
    except:
        return False


## Run the thing...
def start():
    """ Start the GUI """
    print('Starting ElecSus GUI...')
    global app
    app = wx.App(redirect=False)
    frame = ElecSus_GUI_Frame(None, "ElecSus GUI - General Magneto Optics")

    frame.SetSize((1600, 900))
    frame.Centre()
    frame.Show()
    app.MainLoop()
    print('...Closed ElecSus GUI')

=======
	"""	
	try:
		if sys.version_info[0] < 3:
			wfile = open(filename, 'wb')
		else:
			wfile = open(filename, 'w', newline='')
		with wfile as csvfile:
			csv_writer = csv.writer(csvfile,delimiter=',')
			if titles is not None:
				csv_writer.writerow(titles)
			for xy_line in xy:
				csv_writer.writerow(xy_line)
		return True
	except:
		return False
	
## Run the thing...
def start():
	""" Start the GUI """
	print('Starting ElecSus GUI...')
	global app
	app = wx.App(redirect=False)
	frame = ElecSus_GUI_Frame(None,"ElecSus GUI - General Magneto Optics")
				
	frame.SetSize((1600,900))
	frame.Centre()
	frame.Show()
	app.MainLoop()
	print('...Closed ElecSus GUI')
>>>>>>> 10480218

if __name__ == '__main__':
    """ Called when program started with 'python elecsus_gui.py' from the command line """
    show_versions()
    start()<|MERGE_RESOLUTION|>--- conflicted
+++ resolved
@@ -129,21 +129,15 @@
 	
 LICENSE info: APACHE version 2
 
-Mark Zentile, James Keaveney and co-authors
-2017/8/9
+James Keaveney, Mark Zentile and co-authors
+2017-20
 """
 # py 2.7 compatibility
 from __future__ import (division, print_function, absolute_import)
 
-<<<<<<< HEAD
 __version__ = '3.1.0'
 
 # !/usr/bin/env python
-=======
-__version__ = '3.0.7'
-
-#!/usr/bin/env python
->>>>>>> 10480218
 import matplotlib
 
 matplotlib.use('WxAgg')
@@ -205,12 +199,12 @@
 import threading
 
 # import elecsus modules
-from elecsus.elecsus_methods import calculate, fit_data
-from elecsus.libs import NOTICE
-from elecsus.libs import data_proc
-from elecsus.libs.durhamcolours import *
-from elecsus.libs.durhamcolours import cols as durhamcols
-from elecsus.libs import polarisation_animation_mpl as pol_ani
+from .elecsus_methods import calculate, fit_data
+from .libs import NOTICE
+from .libs import data_proc
+from .libs.durhamcolours import *
+from .libs.durhamcolours import cols as durhamcols
+from .libs import polarisation_animation_mpl as pol_ani
 
 # fitting
 try:
@@ -234,7 +228,7 @@
 rc('axes', prop_cycle=(cycler('color', durhamcols)))
 
 # preamble.py includes tooltip text, default values, labels...
-from libs.preamble import *
+from .libs.preamble import *
 
 
 def show_versions():
@@ -1060,39 +1054,7 @@
 
 
 class PlotToolPanel(wx.Panel):
-<<<<<<< HEAD
     """ Panel to hold the matplotlib figure/canvas and toolbar """
-=======
-	""" Panel to hold the matplotlib figure/canvas and toolbar """
-	def __init__(self, parent, mainwin, ID):
-		""" mainwin is the main panel so we can bind buttons to actions in the main frame """
-		wx.Panel.__init__(self, parent, id=-1)
-				
-		self.fig = plt.figure(ID,facecolor=(240./255,240./255,240./255),figsize=(12.9,9.75),dpi=80)
-		
-		#self.ax = self.fig.add_subplot(111)
-		
-		# create the wx objects to hold the figure
-		self.canvas = FigureCanvasWxAgg(self, -1, self.fig)
-		self.toolbar = Toolbar(self.canvas) #matplotlib toolbar (pan, zoom, save etc)
-		#self.toolbar.Realize()
-		
-		# Create vertical sizer to hold figure and toolbar - dynamically expand with window size
-		plot_sizer = wx.BoxSizer(wx.VERTICAL)
-		plot_sizer.Add(self.canvas, 1, flag = wx.EXPAND|wx.ALL) #wx.TOP|wx.LEFT|wx.GROW)
-		plot_sizer.Add(self.toolbar, 0, wx.EXPAND)
-
-		mainwin.figs.append(self.fig)
-		mainwin.fig_IDs.append(ID) # use an ID number to keep track of figures
-		mainwin.canvases.append(self.canvas)
-
-		# display some text in the middle of the window to begin with
-		self.fig.text(0.5,0.5,'ElecSus GUI\n\nVersion '+__version__+'\n\nTo get started, use the panel on the right\nto either Compute a spectrum or Import some data...', ha='center',va='center')
-		#self.fig.hold(False)
-		
-		self.SetSizer(plot_sizer)
-		#self.Layout() #Fit()
->>>>>>> 10480218
 
     def __init__(self, parent, mainwin, ID):
         """ mainwin is the main panel so we can bind buttons to actions in the main frame """
@@ -2875,7 +2837,6 @@
 		Separate to the OnSaveCSVData method in case a filename is automatically chosen
 		- i.e. when fitting data, there is an option to autosave the results which calls this method
 		"""
-<<<<<<< HEAD
         # print len(self.y_arrays)
         # print self.y_arrays
 
@@ -2891,21 +2852,6 @@
                                            wx.OK | wx.ICON_ERROR)
             problem_dlg.ShowModal()
 
-=======
-		#print len(self.y_arrays)
-		#print self.y_arrays		
-					
-		xy_data = list(zip(self.x_array,self.y_arrays[0].real,self.y_arrays[1].real,self.y_arrays[2].real,self.y_arrays[3].real,\
-			self.y_arrays[4][0].real, self.y_arrays[4][1].real,\
-			self.y_arrays[5][0].real, self.y_arrays[5][1].real, \
-			self.y_arrays[6][0].real, self.y_arrays[6][1].real,\
-			self.y_arrays[7][0].real, self.y_arrays[7][1].real, self.y_arrays[7][2].real))
-		print('Here fine1')
-		success = write_CSV(xy_data, filename, titles=['Detuning']+OutputTypes)
-		if not success:
-			problem_dlg = wx.MessageDialog(self, "There was an error saving the data...", "Error saving", wx.OK|wx.ICON_ERROR)
-			problem_dlg.ShowModal()
->>>>>>> 10480218
 
 ##############
 
@@ -2950,7 +2896,6 @@
 		xN, yN, zN, ...
 
 		The optional titles writes a single header row at the top of the csv file.
-<<<<<<< HEAD
 	"""
 
     try:
@@ -2979,37 +2924,6 @@
     app.MainLoop()
     print('...Closed ElecSus GUI')
 
-=======
-	"""	
-	try:
-		if sys.version_info[0] < 3:
-			wfile = open(filename, 'wb')
-		else:
-			wfile = open(filename, 'w', newline='')
-		with wfile as csvfile:
-			csv_writer = csv.writer(csvfile,delimiter=',')
-			if titles is not None:
-				csv_writer.writerow(titles)
-			for xy_line in xy:
-				csv_writer.writerow(xy_line)
-		return True
-	except:
-		return False
-	
-## Run the thing...
-def start():
-	""" Start the GUI """
-	print('Starting ElecSus GUI...')
-	global app
-	app = wx.App(redirect=False)
-	frame = ElecSus_GUI_Frame(None,"ElecSus GUI - General Magneto Optics")
-				
-	frame.SetSize((1600,900))
-	frame.Centre()
-	frame.Show()
-	app.MainLoop()
-	print('...Closed ElecSus GUI')
->>>>>>> 10480218
 
 if __name__ == '__main__':
     """ Called when program started with 'python elecsus_gui.py' from the command line """
